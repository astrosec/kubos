--- conflicted
+++ resolved
@@ -105,13 +105,10 @@
 
 
 breathe_projects = {
-<<<<<<< HEAD
-    "kubos-core" : "../xml/kubos-core",
-=======
     "freertos" : "../xml/freertos/os",
     "ipc" : "../xml/ipc",
     "libcsp" : "../xml/libcsp",
->>>>>>> 40d49d6c
+    "kubos-core" : "../xml/kubos-core",
     "kubos-hal" : "../xml/hal/kubos-hal",
     "kubos-hal-iobc" : "../xml/hal/kubos-hal-iobc",
     "kubos-hal-msp430f5529" : "../xml/hal/kubos-hal-msp430f5529",
