--- conflicted
+++ resolved
@@ -4,8 +4,7 @@
   print env.JOB_NAME.replaceFirst('.+/', '')
   sh 'git checkout ' + env.JOB_NAME.replaceFirst('.+/', '')
   def workspace = pwd()
-<<<<<<< HEAD
-  sh "python ${workspace}/test/integration/test_raspi.py"
+  sh "python ${workspace}/test/integration/jenkinsnode/tests/msp430f5529-test.py"
 }
 
 // Add comments here.
@@ -13,7 +12,4 @@
 node("rpi1") {
   sh 'echo "rpi1 node test."'
   
-=======
-  sh "python ${workspace}/test/integration/jenkinsnode/tests/msp430f5529-test.py"
->>>>>>> aad9935a
 }