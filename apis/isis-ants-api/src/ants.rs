//
// Copyright (C) 2018 Kubos Corporation
//
// Licensed under the Apache License, Version 2.0 (the "License")
// you may not use this file except in compliance with the License.
// You may obtain a copy of the License at
//
// http://www.apache.org/licenses/LICENSE-2.0
//
// Unless required by applicable law or agreed to in writing, software
// distributed under the License is distributed on an "AS IS" BASIS,
// WITHOUT WARRANTIES OR CONDITIONS OF ANY KIND, either express or implied.
// See the License for the specific language governing permissions and
// limitations under the License.
//

use ffi;
use parse::*;
use std::ptr;

/// Common Error for AntS Actions
#[derive(Fail, Display, Debug, Clone)]
pub enum AntsError {
    /// Catch-all error
    #[display(fmt = "Generic error")]
    GenericError,
    /// Configuration error. Thrown when a parameter passed to a C API function
    /// is out-of-bounds.
    #[display(fmt = "Configuration error")]
    ConfigError,
}

/// Custom result type for antenna operations
pub type AntSResult<T> = Result<T, AntsError>;

pub trait IAntS {
    fn new(
        bus: KI2CNum,
        primary: u8,
        secondary: u8,
        ant_count: u8,
        timeout: u32,
    ) -> AntSResult<Self>
    where
        Self: ::std::marker::Sized;
    fn configure(&self, config: KANTSController) -> AntSResult<()>;
    fn reset(&self) -> AntSResult<()>;
    fn arm(&self) -> AntSResult<()>;
    fn disarm(&self) -> AntSResult<()>;
    fn deploy(&self, antenna: KANTSAnt, force: bool, timeout: u8) -> AntSResult<()>;
    fn auto_deploy(&self, timeout: u8) -> AntSResult<()>;
    fn cancel_deploy(&self) -> AntSResult<()>;
    fn get_deploy(&self) -> AntSResult<DeployStatus>;
    fn get_uptime(&self) -> AntSResult<u32>;
    fn get_system_telemetry(&self) -> AntSResult<AntsTelemetry>;
    fn get_activation_count(&self, antenna: KANTSAnt) -> AntSResult<u8>;
    fn get_activation_time(&self, antenna: KANTSAnt) -> AntSResult<u16>;
    fn watchdog_kick(&self) -> AntSResult<()>;
    fn watchdog_start(&self) -> AntSResult<()>;
    fn watchdog_stop(&self) -> AntSResult<()>;
    fn passthrough(&self, tx: &[u8], rx_in: &mut [u8]) -> AntSResult<()>;
}

/// Structure for interacting with an ISIS Antenna System
pub struct AntS;

impl IAntS for AntS {
    /// Constructor
    ///
    /// Opens a connection to the underlying I<sup>2</sup>C device
    ///
    /// # Arguments
    ///
    /// * bus - The I<sup>2</sup>C bus to use to communicate with the device
    /// * primary - The I<sup>2</sup>C address of the system's primary microcontroller
    /// * secondary - The I<sup>2</sup>C address of the system's secondary microcontroller
    ///	  (should be `0x00` if no secondary microcontroller is available)
    /// * ant_count - The number of antennas present in the antenna system
    /// * timeout - The watchdog timeout interval, in seconds
    ///
    /// # Errors
    ///
    /// If this function encounters any errors, an [`AntsError`] variant will be returned.
    ///
    /// # Examples
    ///
    /// ```
    /// use isis_ants_api::*;
    ///
    /// # fn func() -> AntSResult<()> {
    /// let ants = AntS::new(KI2CNum::KI2C1, 0x31, 0x32, 4, 10)?;
    /// # Ok(())
    /// # }
    /// ```
    ///
    /// [`AntsError`]: enum.AntsError.html
    fn new(
        bus: KI2CNum,
        primary: u8,
        secondary: u8,
        ant_count: u8,
        timeout: u32,
<<<<<<< HEAD
    ) -> AntSResult<AntS> {

        match unsafe {
            ffi::k_ants_init(convert_bus(bus), primary, secondary, ant_count, timeout)
        } {
=======
    ) -> AntSResult<Self> {
        match unsafe { ffi::k_ants_init(convert_bus(bus), primary, secondary, ant_count, timeout) }
        {
>>>>>>> 01703ae0
            ffi::KANTSStatus::AntsOK => {
                if timeout > 0 {
                    match unsafe { ffi::k_ants_watchdog_start() } {
                        ffi::KANTSStatus::AntsOK => Ok(AntS),
                        ffi::KANTSStatus::AntsErrorConfig => Err(AntsError::ConfigError.into()),
                        _ => Err(AntsError::GenericError.into()),
                    }
                } else {
                    Ok(AntS)
                }
            }
            ffi::KANTSStatus::AntsErrorConfig => Err(AntsError::ConfigError.into()),
            _ => Err(AntsError::GenericError.into()),
        }
    }

    /// Configure the system to send future commands to the requested microcontroller
    ///
    /// # Arguments
    ///
    /// * config - The microcontroller which should be used for future commands to the antenna system
    ///
    /// # Errors
    ///
    /// If this function encounters any errors, an [`AntsError`] variant will be returned.
    ///
    /// # Examples
    ///
    /// ```
    /// # use isis_ants_api::*;
    /// # fn func() -> AntSResult<()> {
    /// let ants = AntS::new(KI2CNum::KI2C1, 0x31, 0x00, 2, 20)?;
    /// ants.configure(KANTSController::Secondary)?;
    /// # Ok(())
    /// # }
    /// ```
    ///
    /// [`AntsError`]: enum.AntsError.html
    fn configure(&self, config: KANTSController) -> AntSResult<()> {
        match unsafe { ffi::k_ants_configure(convert_controller(config)) } {
            ffi::KANTSStatus::AntsOK => Ok(()),
            ffi::KANTSStatus::AntsErrorConfig => Err(AntsError::ConfigError.into()),
            _ => Err(AntsError::GenericError.into()),
        }
    }

    /// Reset both of the antenna's microcontrollers
    ///
    /// # Errors
    ///
    /// If this function encounters any errors, an [`AntsError`] variant will be returned.
    ///
    /// # Examples
    ///
    /// ```
    /// # use isis_ants_api::*;
    /// # fn func() -> AntSResult<()> {
    /// let ants = AntS::new(KI2CNum::KI2C1, 0x31, 0x32, 4, 10)?;
    /// ants.reset()?;
    /// # Ok(())
    /// # }
    /// ```
    ///
    /// [`AntsError`]: enum.AntsError.html
    fn reset(&self) -> AntSResult<()> {
        match unsafe { ffi::k_ants_reset() } {
            ffi::KANTSStatus::AntsOK => Ok(()),
            ffi::KANTSStatus::AntsErrorConfig => Err(AntsError::ConfigError.into()),
            _ => Err(AntsError::GenericError.into()),
        }
    }

    /// Arm the antenna system for deployment
    ///
    /// # Errors
    ///
    /// If this function encounters any errors, an [`AntsError`] variant will be returned.
    ///
    /// # Examples
    ///
    /// ```
    /// # use isis_ants_api::*;
    /// # fn func() -> AntSResult<()> {
    /// let ants = AntS::new(KI2CNum::KI2C1, 0x31, 0x32, 4, 10)?;
    /// ants.arm()?;
    /// # Ok(())
    /// # }
    /// ```
    ///
    /// [`AntsError`]: enum.AntsError.html
    fn arm(&self) -> AntSResult<()> {
        match unsafe { ffi::k_ants_arm() } {
            ffi::KANTSStatus::AntsOK => Ok(()),
            ffi::KANTSStatus::AntsErrorConfig => Err(AntsError::ConfigError.into()),
            _ => Err(AntsError::GenericError.into()),
        }
    }

    /// Disarm the antenna system
    ///
    /// # Errors
    ///
    /// If this function encounters any errors, an [`AntsError`] variant will be returned.
    ///
    /// # Examples
    ///
    /// ```
    /// # use isis_ants_api::*;
    /// # fn func() -> AntSResult<()> {
    /// let ants = AntS::new(KI2CNum::KI2C1, 0x31, 0x32, 4, 10)?;
    /// ants.disarm()?;
    /// # Ok(())
    /// # }
    /// ```
    ///
    /// [`AntsError`]: enum.AntsError.html
    fn disarm(&self) -> AntSResult<()> {
        match unsafe { ffi::k_ants_disarm() } {
            ffi::KANTSStatus::AntsOK => Ok(()),
            ffi::KANTSStatus::AntsErrorConfig => Err(AntsError::ConfigError.into()),
            _ => Err(AntsError::GenericError.into()),
        }
    }

    /// Deploy a particular antenna
    ///
    /// # Arguments
    ///
    /// * antenna - The antenna to deploy
    /// * force - Whether the system should ignore previous successful deployment
    /// * timeout - The maximum time, in seconds, the system should spend deploying the antenna
    ///
    /// # Errors
    ///
    /// If this function encounters any errors, an [`AntsError`] variant will be returned.
    ///
    /// # Examples
    ///
    /// ```
    /// # use isis_ants_api::*;
    /// # fn func() -> AntSResult<()> {
    /// let ants = AntS::new(KI2CNum::KI2C1, 0x31, 0x00, 2, 20)?;
    /// ants.deploy(KANTSAnt::Ant2, false, 10)?;
    /// # Ok(())
    /// # }
    /// ```
    ///
    /// [`AntsError`]: enum.AntsError.html
    fn deploy(&self, antenna: KANTSAnt, force: bool, timeout: u8) -> AntSResult<()> {
        match unsafe { ffi::k_ants_deploy(convert_antenna(antenna), force, timeout) } {
            ffi::KANTSStatus::AntsOK => Ok(()),
            ffi::KANTSStatus::AntsErrorConfig => Err(AntsError::ConfigError.into()),
            _ => Err(AntsError::GenericError.into()),
        }
    }

    /// Auto-deploy all antennas sequentially.
    ///
    /// # Arguments
    ///
    /// * timeout - The maximum time, in seconds, the system should spend deploying each antenna
    ///
    /// # Errors
    ///
    /// If this function encounters any errors, an [`AntsError`] variant will be returned.
    ///
    /// # Examples
    ///
    /// ```
    /// # use isis_ants_api::*;
    /// # fn func() -> AntSResult<()> {
    /// let ants = AntS::new(KI2CNum::KI2C1, 0x31, 0x00, 2, 20)?;
    /// ants.auto_deploy(5)?;
    /// # Ok(())
    /// # }
    /// ```
    ///
    /// [`AntsError`]: enum.AntsError.html
    fn auto_deploy(&self, timeout: u8) -> AntSResult<()> {
        match unsafe { ffi::k_ants_auto_deploy(timeout) } {
            ffi::KANTSStatus::AntsOK => Ok(()),
            ffi::KANTSStatus::AntsErrorConfig => Err(AntsError::ConfigError.into()),
            _ => Err(AntsError::GenericError.into()),
        }
    }

    /// Cancel all current deployment actions
    ///
    /// # Errors
    ///
    /// If this function encounters any errors, an [`AntsError`] variant will be returned.
    ///
    /// # Examples
    ///
    /// ```
    /// # use isis_ants_api::*;
    /// # fn func() -> AntSResult<()> {
    /// let ants = AntS::new(KI2CNum::KI2C1, 0x31, 0x32, 4, 10)?;
    /// ants.cancel_deploy()?;
    /// # Ok(())
    /// # }
    /// ```
    ///
    /// [`AntsError`]: enum.AntsError.html
    fn cancel_deploy(&self) -> AntSResult<()> {
        match unsafe { ffi::k_ants_cancel_deploy() } {
            ffi::KANTSStatus::AntsOK => Ok(()),
            ffi::KANTSStatus::AntsErrorConfig => Err(AntsError::ConfigError.into()),
            _ => Err(AntsError::GenericError.into()),
        }
    }

    /// Get the current deployment status
    ///
    /// # Errors
    ///
    /// If this function encounters any errors, an [`AntsError`] variant will be returned.
    ///
    /// # Examples
    ///
    /// ```
    /// # use isis_ants_api::*;
    /// # fn func() -> AntSResult<()> {
    /// let ants = AntS::new(KI2CNum::KI2C1, 0x31, 0x32, 4, 10)?;
    /// let deploy = ants.get_deploy()?;
    /// println!("Antenna 1 deployed: {}", !deploy.ant_1_not_deployed);
    /// println!("Antenna 2 deployment active: {}", deploy.ant_2_active);
    /// # Ok(())
    /// # }
    /// ```
    ///
    /// [`AntsError`]: enum.AntsError.html
<<<<<<< HEAD
    fn get_deploy(&self) -> AntSResult<DeployStatus> {

=======
    pub fn get_deploy(&self) -> AntSResult<DeployStatus> {
>>>>>>> 01703ae0
        let mut status: [u8; 2] = [0; 2];

        match unsafe { ffi::k_ants_get_deploy_status(status.as_mut_ptr()) } {
            ffi::KANTSStatus::AntsOK => {
                let decoded = DeployStatus::new(&status)?;
                Ok(decoded)
            }
            ffi::KANTSStatus::AntsErrorConfig => Err(AntsError::ConfigError.into()),
            _ => Err(AntsError::GenericError.into()),
        }
    }

    /// Get the system's uptime
    ///
    /// Returns the systems uptime, in seconds
    ///
    /// # Errors
    ///
    /// If this function encounters any errors, an [`AntsError`] variant will be returned.
    ///
    /// # Examples
    ///
    /// ```
    /// # use isis_ants_api::*;
    /// # fn func() -> AntSResult<()> {
    /// let ants = AntS::new(KI2CNum::KI2C1, 0x31, 0x32, 4, 10)?;
    /// let uptime = ants.get_uptime()?;
    /// println!("Antenna system uptime: {}", uptime);
    /// # Ok(())
    /// # }
    /// ```
    ///
    /// [`AntsError`]: enum.AntsError.html
<<<<<<< HEAD
    fn get_uptime(&self) -> AntSResult<u32> {

=======
    pub fn get_uptime(&self) -> AntSResult<u32> {
>>>>>>> 01703ae0
        let mut uptime = 0;

        match unsafe { ffi::k_ants_get_uptime(&mut uptime) } {
            ffi::KANTSStatus::AntsOK => Ok(uptime),
            ffi::KANTSStatus::AntsErrorConfig => Err(AntsError::ConfigError.into()),
            _ => Err(AntsError::GenericError.into()),
        }
    }

    /// Get the current system telemetry
    ///
    /// # Errors
    ///
    /// If this function encounters any errors, an [`AntsError`] variant will be returned.
    ///
    /// # Examples
    ///
    /// ```
    /// # use isis_ants_api::*;
    /// # fn func() -> AntSResult<()> {
    /// let ants = AntS::new(KI2CNum::KI2C1, 0x31, 0x32, 4, 10)?;
    /// let sys_telem = ants.get_system_telemetry()?;
    ///
    /// println!("Antenna system telemetry:");
    /// println!("    raw_temp: {}", sys_telem.raw_temp);
    /// println!("    deploy_status:");
    /// println!("        Antenna 1 deployed: {}", !sys_telem.deploy_status.ant_1_not_deployed);
    /// println!("        Antenna 2 deployment active: {}", sys_telem.deploy_status.ant_2_active);
    /// println!("    uptime: {}\n", sys_telem.uptime);
    /// # Ok(())
    /// # }
    /// ```
    ///
    /// [`AntsError`]: enum.AntsError.html
<<<<<<< HEAD
    fn get_system_telemetry(&self) -> AntSResult<AntsTelemetry> {

=======
    pub fn get_system_telemetry(&self) -> AntSResult<AntsTelemetry> {
>>>>>>> 01703ae0
        let mut c_telem = ffi::AntsTelemetry {
            raw_temp: 0,
            deploy_status: 0,
            uptime: 0,
        };

        match unsafe { ffi::k_ants_get_system_telemetry(&mut c_telem) } {
            ffi::KANTSStatus::AntsOK => {
                let telem = AntsTelemetry::new(c_telem)?;
                Ok(telem)
            }
            ffi::KANTSStatus::AntsErrorConfig => Err(AntsError::ConfigError.into()),
            _ => Err(AntsError::GenericError.into()),
        }
    }

    /// Get an antenna's activation count
    ///
    /// # Arguments
    ///
    /// * antenna - Antenna to query
    ///
    /// # Errors
    ///
    /// If this function encounters any errors, an [`AntsError`] variant will be returned.
    ///
    /// # Examples
    ///
    /// ```
    /// # use isis_ants_api::*;
    /// # fn func() -> AntSResult<()> {
    /// let ants = AntS::new(KI2CNum::KI2C1, 0x31, 0x00, 2, 20)?;
    /// let act_count = ants.get_activation_count(KANTSAnt::Ant3)?;
    ///
    /// println!("Antenna 3 activation count - {}", act_count);
    /// # Ok(())
    /// # }
    /// ```
    ///
    /// [`AntsError`]: enum.AntsError.html
<<<<<<< HEAD
    fn get_activation_count(&self, antenna: KANTSAnt) -> AntSResult<u8> {

=======
    pub fn get_activation_count(&self, antenna: KANTSAnt) -> AntSResult<u8> {
>>>>>>> 01703ae0
        let mut count: u8 = 0;

        match unsafe { ffi::k_ants_get_activation_count(convert_antenna(antenna), &mut count) } {
            ffi::KANTSStatus::AntsOK => Ok(count),
            ffi::KANTSStatus::AntsErrorConfig => Err(AntsError::ConfigError.into()),
            _ => Err(AntsError::GenericError.into()),
        }
    }

    /// Get an antenna's activation time
    ///
    /// Returns the total amount of time spent attempting to active the antenna, in seconds
    ///
    /// # Arguments
    ///
    /// * antenna - Antenna to query
    ///
    /// # Errors
    ///
    /// If this function encounters any errors, an [`AntsError`] variant will be returned.
    ///
    /// # Examples
    ///
    /// ```
    /// # use isis_ants_api::*;
    /// # fn func() -> AntSResult<()> {
    /// let ants = AntS::new(KI2CNum::KI2C1, 0x31, 0x00, 2, 20)?;
    /// let act_count = ants.get_activation_time(KANTSAnt::Ant1)?;
    ///
    /// println!("Antenna 1 activation time - {}", act_count);
    /// # Ok(())
    /// # }
    /// ```
    ///
    /// [`AntsError`]: enum.AntsError.html
<<<<<<< HEAD
    fn get_activation_time(&self, antenna: KANTSAnt) -> AntSResult<u16> {

=======
    pub fn get_activation_time(&self, antenna: KANTSAnt) -> AntSResult<u16> {
>>>>>>> 01703ae0
        let mut time: u16 = 0;

        match unsafe { ffi::k_ants_get_activation_time(convert_antenna(antenna), &mut time) } {
            ffi::KANTSStatus::AntsOK => Ok(time),
            ffi::KANTSStatus::AntsErrorConfig => Err(AntsError::ConfigError.into()),
            _ => Err(AntsError::GenericError.into()),
        }
    }

    /// Kick both antenna system's watchdogs once
    ///
    /// # Errors
    ///
    /// If this function encounters any errors, an [`AntsError`] variant will be returned.
    ///
    /// # Examples
    ///
    /// ```
    /// # use isis_ants_api::*;
    /// # fn func() -> AntSResult<()> {
    /// let ants = AntS::new(KI2CNum::KI2C1, 0x31, 0x32, 4, 10)?;
    /// ants.watchdog_kick()?;
    /// # Ok(())
    /// # }
    /// ```
    ///
    /// [`AntsError`]: enum.AntsError.html
    fn watchdog_kick(&self) -> AntSResult<()> {
        match unsafe { ffi::k_ants_watchdog_kick() } {
            ffi::KANTSStatus::AntsOK => Ok(()),
            ffi::KANTSStatus::AntsErrorConfig => Err(AntsError::ConfigError.into()),
            _ => Err(AntsError::GenericError.into()),
        }
    }

    /// Start a thread to kick the system's watchdogs at an interval of
    /// (timeout)/3 seconds
    ///
    /// # Errors
    ///
    /// If this function encounters any errors, an [`AntsError`] variant will be returned.
    ///
    /// # Examples
    ///
    /// ```
    /// # use isis_ants_api::*;
    /// # fn func() -> AntSResult<()> {
    /// let ants = AntS::new(KI2CNum::KI2C1, 0x31, 0x32, 4, 10)?;
    /// ants.watchdog_start()?;
    /// # Ok(())
    /// # }
    /// ```
    ///
    /// [`AntsError`]: enum.AntsError.html
    fn watchdog_start(&self) -> AntSResult<()> {
        match unsafe { ffi::k_ants_watchdog_start() } {
            ffi::KANTSStatus::AntsOK => Ok(()),
            ffi::KANTSStatus::AntsErrorConfig => Err(AntsError::ConfigError.into()),
            _ => Err(AntsError::GenericError.into()),
        }
    }

    /// Stop the watchdog thread
    ///
    /// # Errors
    ///
    /// If this function encounters any errors, an [`AntsError`] variant will be returned.
    ///
    /// # Examples
    ///
    /// ```
    /// # use isis_ants_api::*;
    /// # fn func() -> AntSResult<()> {
    /// let ants = AntS::new(KI2CNum::KI2C1, 0x31, 0x32, 4, 10)?;
    /// ants.watchdog_start()?;
    /// //...
    /// ants.watchdog_stop()?;
    /// # Ok(())
    /// # }
    /// ```
    ///
    /// [`AntsError`]: enum.AntsError.html
    fn watchdog_stop(&self) -> AntSResult<()> {
        match unsafe { ffi::k_ants_watchdog_stop() } {
            ffi::KANTSStatus::AntsOK => Ok(()),
            ffi::KANTSStatus::AntsErrorConfig => Err(AntsError::ConfigError.into()),
            _ => Err(AntsError::GenericError.into()),
        }
    }

    /// Pass a command packet directly through to the antenna system
    /// Useful for executing commands which have not been implemented in either the
    /// generic or specific antenna APIs.
    ///
    /// # Arguments
    ///
    /// * tx - Reference to byte array data to send
    /// * rx - Reference to byte array which returned data should be stored in
    ///
    /// # Errors
    ///
    /// If this function encounters any errors, an [`AntsError`] variant will be returned.
    ///
    /// # Examples
    ///
    /// ```
    /// # use isis_ants_api::*;
    /// # fn func() -> AntSResult<()> {
    /// let ants = AntS::new(KI2CNum::KI2C1, 0x31, 0x00, 2, 20)?;
    /// let tx: [u8; 1] = [0xC3];
    /// let mut rx: [u8; 2] = [0; 2];
    ///
    /// ants.passthrough(&tx, &mut rx).unwrap();
    /// println!("Antenna passthrough response: {:?}", rx);
    /// # Ok(())
    /// # }
    /// ```
    ///
    /// [`AntsError`]: enum.AntsError.html
<<<<<<< HEAD
    fn passthrough(&self, tx: &[u8], rx_in: &mut [u8]) -> AntSResult<()> {

=======
    pub fn passthrough(&self, tx: &[u8], rx: &mut [u8]) -> AntSResult<()> {
>>>>>>> 01703ae0
        let tx_len: u8 = tx.len() as u8;
        let rx_len: u8 = rx_in.len() as u8;

        let rx: *mut u8 = match rx_len {
            0 => ptr::null_mut(),
            _ => rx_in.as_mut_ptr(),
        };

        match unsafe { ffi::k_ants_passthrough(tx.as_ptr(), tx_len, rx, rx_len) } {
            ffi::KANTSStatus::AntsOK => Ok(()),
            ffi::KANTSStatus::AntsErrorConfig => Err(AntsError::ConfigError.into()),
            _ => Err(AntsError::GenericError.into()),
        }
    }
}

/// Close the connection to the I2C bus
impl Drop for AntS {
    fn drop(&mut self) {
        let _ = self.watchdog_stop();
        unsafe { ffi::k_ants_terminate() }
    }
}<|MERGE_RESOLUTION|>--- conflicted
+++ resolved
@@ -100,17 +100,9 @@
         secondary: u8,
         ant_count: u8,
         timeout: u32,
-<<<<<<< HEAD
     ) -> AntSResult<AntS> {
-
-        match unsafe {
-            ffi::k_ants_init(convert_bus(bus), primary, secondary, ant_count, timeout)
-        } {
-=======
-    ) -> AntSResult<Self> {
         match unsafe { ffi::k_ants_init(convert_bus(bus), primary, secondary, ant_count, timeout) }
         {
->>>>>>> 01703ae0
             ffi::KANTSStatus::AntsOK => {
                 if timeout > 0 {
                     match unsafe { ffi::k_ants_watchdog_start() } {
@@ -343,12 +335,7 @@
     /// ```
     ///
     /// [`AntsError`]: enum.AntsError.html
-<<<<<<< HEAD
     fn get_deploy(&self) -> AntSResult<DeployStatus> {
-
-=======
-    pub fn get_deploy(&self) -> AntSResult<DeployStatus> {
->>>>>>> 01703ae0
         let mut status: [u8; 2] = [0; 2];
 
         match unsafe { ffi::k_ants_get_deploy_status(status.as_mut_ptr()) } {
@@ -382,12 +369,7 @@
     /// ```
     ///
     /// [`AntsError`]: enum.AntsError.html
-<<<<<<< HEAD
     fn get_uptime(&self) -> AntSResult<u32> {
-
-=======
-    pub fn get_uptime(&self) -> AntSResult<u32> {
->>>>>>> 01703ae0
         let mut uptime = 0;
 
         match unsafe { ffi::k_ants_get_uptime(&mut uptime) } {
@@ -422,12 +404,7 @@
     /// ```
     ///
     /// [`AntsError`]: enum.AntsError.html
-<<<<<<< HEAD
     fn get_system_telemetry(&self) -> AntSResult<AntsTelemetry> {
-
-=======
-    pub fn get_system_telemetry(&self) -> AntSResult<AntsTelemetry> {
->>>>>>> 01703ae0
         let mut c_telem = ffi::AntsTelemetry {
             raw_temp: 0,
             deploy_status: 0,
@@ -468,12 +445,7 @@
     /// ```
     ///
     /// [`AntsError`]: enum.AntsError.html
-<<<<<<< HEAD
     fn get_activation_count(&self, antenna: KANTSAnt) -> AntSResult<u8> {
-
-=======
-    pub fn get_activation_count(&self, antenna: KANTSAnt) -> AntSResult<u8> {
->>>>>>> 01703ae0
         let mut count: u8 = 0;
 
         match unsafe { ffi::k_ants_get_activation_count(convert_antenna(antenna), &mut count) } {
@@ -509,12 +481,7 @@
     /// ```
     ///
     /// [`AntsError`]: enum.AntsError.html
-<<<<<<< HEAD
     fn get_activation_time(&self, antenna: KANTSAnt) -> AntSResult<u16> {
-
-=======
-    pub fn get_activation_time(&self, antenna: KANTSAnt) -> AntSResult<u16> {
->>>>>>> 01703ae0
         let mut time: u16 = 0;
 
         match unsafe { ffi::k_ants_get_activation_time(convert_antenna(antenna), &mut time) } {
@@ -634,12 +601,7 @@
     /// ```
     ///
     /// [`AntsError`]: enum.AntsError.html
-<<<<<<< HEAD
     fn passthrough(&self, tx: &[u8], rx_in: &mut [u8]) -> AntSResult<()> {
-
-=======
-    pub fn passthrough(&self, tx: &[u8], rx: &mut [u8]) -> AntSResult<()> {
->>>>>>> 01703ae0
         let tx_len: u8 = tx.len() as u8;
         let rx_len: u8 = rx_in.len() as u8;
 
