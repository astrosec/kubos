/*
 * Copyright (C) 2017 Kubos Corporation
 *
 * Licensed under the Apache License, Version 2.0 (the "License");
 * you may not use this file except in compliance with the License.
 * You may obtain a copy of the License at
 *
 *     http://www.apache.org/licenses/LICENSE-2.0
 *
 * Unless required by applicable law or agreed to in writing, software
 * distributed under the License is distributed on an "AS IS" BASIS,
 * WITHOUT WARRANTIES OR CONDITIONS OF ANY KIND, either express or implied.
 * See the License for the specific language governing permissions and
 * limitations under the License.
 */

#include "ipc/pubsub.h"

csp_socket_t * kprv_server_setup(uint8_t port, uint8_t num_connections)
{
    csp_socket_t * socket = NULL;

    if ((socket = csp_socket(CSP_SO_NONE)) == NULL)
    {

        return NULL;
    }

    if (csp_bind(socket, port) != CSP_ERR_NONE)
    {
        return NULL;
    }

    if (csp_listen(socket, num_connections) != CSP_ERR_NONE)
    {
        return NULL;
    }

    return socket;
}

bool kprv_server_accept(csp_socket_t * socket, pubsub_conn * conn)
{
    csp_conn_t * csp_conn = NULL;
    if ((socket != NULL) && (conn != NULL))
    {
<<<<<<< HEAD
        //printf("server_accept csp_accept\r\n");
        if ((csp_conn = csp_accept(*socket, 1000)) != NULL)
=======
        if ((csp_conn = csp_accept(socket, 1000)) != NULL)
>>>>>>> 8e7c3fc9
        {
            //printf("server_accept got conn\r\n");
            conn->conn_handle = csp_conn;
            return true;
        }
    }
    return false;
}

bool kprv_subscriber_connect(pubsub_conn * conn, uint8_t address, uint8_t port)
{
    csp_conn_t * csp_conn = NULL;
    if (conn == NULL)
    {
        return false;
    }

    //printf("sub_connect csp_connect\r\n");
    csp_conn = csp_connect(CSP_PRIO_NORM, address, port, 1000, CSP_O_NONE);
    if (csp_conn != NULL)
    {
        //printf("sub_connect got conn\r\n");
        conn->conn_handle = csp_conn;
        return true;
    }
    else
    {
        conn->conn_handle = NULL;
        return false;
    }
}

bool kprv_send_csp(pubsub_conn conn, void * data, uint16_t length)
{
    csp_packet_t * csp_packet = NULL;
    csp_conn_t * csp_conn = conn.conn_handle;
    if ((data != NULL) && (length > 0) && (csp_conn != NULL))
    {
        csp_packet = csp_buffer_get(length);
        if (csp_packet != NULL)
        {
            memcpy(csp_packet->data, data, length);
            csp_packet->length = length;
            if (!csp_send(csp_conn, csp_packet, 1000))
            {
                csp_buffer_free(csp_packet);
                return false;
            }
            else
            {
                return true;
            }
        }
    }
    return false;
}

bool kprv_publisher_read(pubsub_conn conn, void * buffer, int buffer_size, uint8_t port)
{
    csp_packet_t * csp_packet = NULL;
    csp_conn_t * csp_conn = conn.conn_handle;
    if ((buffer != NULL) && (csp_conn != NULL))
    {
        if ((csp_packet = csp_read(csp_conn, 1000)) != NULL)
        {
            if (csp_conn_dport(csp_conn) == port)
            {
                memcpy(buffer, (void*)csp_packet->data, buffer_size);
                csp_buffer_free(csp_packet);
                return true;
            }
            csp_service_handler(csp_conn, csp_packet);
        }
    }
    return false;
}

bool kprv_subscriber_read(pubsub_conn conn, void * buffer, int buffer_size, uint8_t port)
{
    csp_packet_t * csp_packet = NULL;
    csp_conn_t * csp_conn = conn.conn_handle;
    if ((buffer != NULL) && (csp_conn != NULL))
    {
        if ((csp_packet = csp_read(csp_conn, 1000)) != NULL)
        {
            if (csp_conn_sport(csp_conn) == port)
            {
                memcpy(buffer, (void*)csp_packet->data, buffer_size);
                csp_buffer_free(csp_packet);
                return true;
            }
            csp_service_handler(csp_conn, csp_packet);
        }
    }
    return false;
}<|MERGE_RESOLUTION|>--- conflicted
+++ resolved
@@ -44,12 +44,8 @@
     csp_conn_t * csp_conn = NULL;
     if ((socket != NULL) && (conn != NULL))
     {
-<<<<<<< HEAD
         //printf("server_accept csp_accept\r\n");
-        if ((csp_conn = csp_accept(*socket, 1000)) != NULL)
-=======
         if ((csp_conn = csp_accept(socket, 1000)) != NULL)
->>>>>>> 8e7c3fc9
         {
             //printf("server_accept got conn\r\n");
             conn->conn_handle = csp_conn;
