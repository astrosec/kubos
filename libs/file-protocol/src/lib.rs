//
// Copyright (C) 2018 Kubos Corporation
//
// Licensed under the Apache License, Version 2.0 (the "License")
// you may not use this file except in compliance with the License.
// You may obtain a copy of the License at
//
// http://www.apache.org/licenses/LICENSE-2.0
//
// Unless required by applicable law or agreed to in writing, software
// distributed under the License is distributed on an "AS IS" BASIS,
// WITHOUT WARRANTIES OR CONDITIONS OF ANY KIND, either express or implied.
// See the License for the specific language governing permissions and
// limitations under the License.
//

//! TODO: Crate documentation

//#![deny(missing_docs)]

extern crate blake2_rfc;
extern crate cbor_protocol;
#[macro_use]
extern crate log;
extern crate serde;
extern crate serde_cbor;
extern crate time;

pub mod messages;
mod parsers;
pub mod protocol;
pub mod storage;

pub use protocol::Protocol as FileProtocol;
pub use protocol::State;

const CHUNK_SIZE: usize = 4096;

/// File protocol message types
#[derive(Debug, Clone)]
pub enum Message {
    /// TODO: Decide whether or not to keep this
    Sync(String),
    /// Receiver should prepare a new temporary storage folder with the specified metadata
    Metadata(String, u32),
    /// File data chunk message
    ReceiveChunk(String, u32, Vec<u8>),
    /// Receiver has successfully gotten all data chunks of the requested file
    ACK(String),
    /// Receiver is missing the specified file data chunks
    NAK(String, Option<Vec<(u32, u32)>>),
    /// (Client Only) Message requesting the recipient to receive the specified file
    ReqReceive(u64, String, u32, String, Option<u32>),
    /// (Client Only) Message requesting the recipient to transmit the specified file
    ReqTransmit(u64, String),
    /// (Server Only) Recipient has successfully processed a request to receive a file
    SuccessReceive(u64),
    /// (Server Only) Recipient has successfully prepared to transmit a file
    SuccessTransmit(u64, String, u32, Option<u32>),
    /// (Server Only) The transmit or receive request has failed to be completed
    Failure(u64, String),
<<<<<<< HEAD
}

/// Upload a file to the target server location
pub fn upload(
    host_ip: &str,
    remote_addr: &str,
    source_path: &str,
    target_path: &str,
    prefix: Option<String>,
) -> Result<String, String> {
    let f_protocol = protocol::Protocol::new(host_ip, remote_addr, Role::Client, prefix);

    info!(
        "Uploading local:{} to remote:{}",
        &source_path, &target_path
    );

    // Copy file to upload to temp storage. Calculate the hash and chunk info
    let (hash, num_chunks, mode) = f_protocol.initialize_file(&source_path)?;

    // Send export command for file
    f_protocol.send_export(&hash, num_chunks, &target_path, mode)?;

    // Start the engine to send the file data chunks
    f_protocol.message_engine(Some(&hash), Some(Duration::from_secs(2)), true)?;

    Ok(hash)
}

/// Download a file from the target server location
pub fn download(
    host_ip: &str,
    remote_addr: &str,
    source_path: &str,
    target_path: &str,
    prefix: Option<String>,
) -> Result<String, String> {
    let f_protocol = protocol::Protocol::new(host_ip, remote_addr, Role::Client, prefix);

    info!(
        "Downloading remote: {} to local: {}",
        source_path, target_path
    );

    // Send our file request to the remote addr and verify that it's
    // going to be able to send it
    f_protocol.send_import(source_path)?;

    // Wait forever for our sucessful response message
    // (It can take the service a while -- multiple seconds -- to prepare large files for transfer)
    match f_protocol.message_engine(None, None, false) {
        Ok(Some(Message::SuccessTransmit(_id, hash, _num_chunks, mode))) => {
            // Receive the data and then save received data to the requested path
            f_protocol.finalize_file(&hash, target_path, mode)?;
            return Ok(hash);
        }
        Ok(msg) => {
            return Err(format!("Wrong first message found! {:?}", msg));
        }
        Err(msg) => {
            return Err(format!("Error message found! {:?}", msg));
        }
    }
=======
>>>>>>> bde40241
}<|MERGE_RESOLUTION|>--- conflicted
+++ resolved
@@ -50,7 +50,7 @@
     /// Receiver is missing the specified file data chunks
     NAK(String, Option<Vec<(u32, u32)>>),
     /// (Client Only) Message requesting the recipient to receive the specified file
-    ReqReceive(u64, String, u32, String, Option<u32>),
+    ReqReceive(u64, String, String, Option<u32>),
     /// (Client Only) Message requesting the recipient to transmit the specified file
     ReqTransmit(u64, String),
     /// (Server Only) Recipient has successfully processed a request to receive a file
@@ -59,70 +59,4 @@
     SuccessTransmit(u64, String, u32, Option<u32>),
     /// (Server Only) The transmit or receive request has failed to be completed
     Failure(u64, String),
-<<<<<<< HEAD
-}
-
-/// Upload a file to the target server location
-pub fn upload(
-    host_ip: &str,
-    remote_addr: &str,
-    source_path: &str,
-    target_path: &str,
-    prefix: Option<String>,
-) -> Result<String, String> {
-    let f_protocol = protocol::Protocol::new(host_ip, remote_addr, Role::Client, prefix);
-
-    info!(
-        "Uploading local:{} to remote:{}",
-        &source_path, &target_path
-    );
-
-    // Copy file to upload to temp storage. Calculate the hash and chunk info
-    let (hash, num_chunks, mode) = f_protocol.initialize_file(&source_path)?;
-
-    // Send export command for file
-    f_protocol.send_export(&hash, num_chunks, &target_path, mode)?;
-
-    // Start the engine to send the file data chunks
-    f_protocol.message_engine(Some(&hash), Some(Duration::from_secs(2)), true)?;
-
-    Ok(hash)
-}
-
-/// Download a file from the target server location
-pub fn download(
-    host_ip: &str,
-    remote_addr: &str,
-    source_path: &str,
-    target_path: &str,
-    prefix: Option<String>,
-) -> Result<String, String> {
-    let f_protocol = protocol::Protocol::new(host_ip, remote_addr, Role::Client, prefix);
-
-    info!(
-        "Downloading remote: {} to local: {}",
-        source_path, target_path
-    );
-
-    // Send our file request to the remote addr and verify that it's
-    // going to be able to send it
-    f_protocol.send_import(source_path)?;
-
-    // Wait forever for our sucessful response message
-    // (It can take the service a while -- multiple seconds -- to prepare large files for transfer)
-    match f_protocol.message_engine(None, None, false) {
-        Ok(Some(Message::SuccessTransmit(_id, hash, _num_chunks, mode))) => {
-            // Receive the data and then save received data to the requested path
-            f_protocol.finalize_file(&hash, target_path, mode)?;
-            return Ok(hash);
-        }
-        Ok(msg) => {
-            return Err(format!("Wrong first message found! {:?}", msg));
-        }
-        Err(msg) => {
-            return Err(format!("Error message found! {:?}", msg));
-        }
-    }
-=======
->>>>>>> bde40241
 }