--- conflicted
+++ resolved
@@ -59,24 +59,19 @@
 
 // Sends a nak with ranges of missing chunks
 pub fn nak(hash: &str, missing_chunks: &[u32]) -> Result<Vec<u8>, Error> {
-    let chunks;
-    if missing_chunks.len() > 20 {
-        chunks = &missing_chunks[0..20];
+    let chunks = if missing_chunks.len() > 20 {
+        &missing_chunks[0..20]
     } else {
-        chunks = &missing_chunks;
-    }
+        &missing_chunks
+    };
 
     info!("-> {{ {}, false, {:?} }}", hash, chunks);
     let mut vec = ser::to_vec_packed(&(hash, false))?;
-<<<<<<< HEAD
+
     // Make the array indefinite-length
     vec[0] |= 0x1F;
 
-    for chunk in missing_chunks.iter() {
-=======
-    let mut num_chunks = 0;
     for chunk in chunks.iter() {
->>>>>>> 57d49ba0
         // Add the chunk number to the end of the CBOR array
         vec.append(&mut ser::to_vec_packed(&chunk).unwrap());
     }
