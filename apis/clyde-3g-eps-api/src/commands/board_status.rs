--- conflicted
+++ resolved
@@ -31,7 +31,6 @@
     /// EPS Board Status Codes
     #[derive(Default)]
     pub struct StatusCode: u8 {
-<<<<<<< HEAD
         /// Last Command Failed
         const LAST_COMMAND_FAILED = 0b00000001;
         /// Watchdog Error
@@ -46,15 +45,6 @@
         const POWER_ON_RESET = 0b00100000;
         /// Brown Out Reset
         const BROWN_OUT_RESET = 0b01000000;
-=======
-        const LAST_COMMAND_FAILED = 0b0000_0001;
-        const WATCHDOG_ERROR = 0b0000_0010;
-        const BAD_COMMAND_DATA = 0b0000_0100;
-        const BAD_COMMAND_CHANNEL = 0b0000_1000;
-        const ERROR_READING_EEPROM = 0b0001_0000;
-        const POWER_ON_RESET = 0b0010_0000;
-        const BROWN_OUT_RESET = 0b0100_0000;
->>>>>>> d2cd9b8a
     }
 }
 
