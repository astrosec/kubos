#!/usr/bin/env python
import argparse
import subprocess
import os

GENERATE_XML = """
(cat {0};
echo "";
echo "PROJECT_NUMBER={1}";
echo "OUTPUT_DIRECTORY={2}";
echo "XML_OUTPUT=.";) | doxygen -"""

# DOCS_DIRS = [
# "kubos-core", 
# "libcsp", 
# "freertos/os", 
# "services/telemetry/telemetry",
# "services/telemetry/telemetry-linux",
# "telemetry-aggregator",
# "telemetry-storage"]

DOCS_DIRS = [
<<<<<<< HEAD
    "kubos-core",
=======
    "ipc"
    "freertos/os",
    "libcsp",
>>>>>>> 40d49d6c
    "hal/kubos-hal",
    "hal/kubos-hal-iobc",
    "hal/kubos-hal-msp430f5529",
    "hal/kubos-hal-stm32f4"
]

def gendocs_xml(dir, doxyfile, version, doc_dir):
    doxycmd = GENERATE_XML.format(doxyfile, version, doc_dir)
    subprocess.call((doxycmd), shell=True, cwd=dir)

def main():
    parser = argparse.ArgumentParser()
    parser.add_argument('--output', metavar='output', default='xml',
                        help='Specifies output directory for docs')
    parser.add_argument('--version', metavar='version', default='0.0.0',
                        help='Specifies release version')

    args = parser.parse_args()

    doc_tags = {}

    doc_dirs = [d for d in DOCS_DIRS if os.path.isdir(d)]


    for dir in doc_dirs:
        doc_dir = os.path.join(os.getcwd(), args.output, dir)
        if not os.path.isdir(doc_dir):
            os.makedirs(doc_dir)
        gendocs_xml(dir, "docs/Doxyfile", args.version, doc_dir)

    subprocess.call("sphinx-build docs/ html/", shell=True)


if __name__ == '__main__':
    main()<|MERGE_RESOLUTION|>--- conflicted
+++ resolved
@@ -20,13 +20,10 @@
 # "telemetry-storage"]
 
 DOCS_DIRS = [
-<<<<<<< HEAD
-    "kubos-core",
-=======
     "ipc"
     "freertos/os",
     "libcsp",
->>>>>>> 40d49d6c
+    "kubos-core",
     "hal/kubos-hal",
     "hal/kubos-hal-iobc",
     "hal/kubos-hal-msp430f5529",
