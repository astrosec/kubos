//
// Copyright (C) 2018 Kubos Corporation
//
// Licensed under the Apache License, Version 2.0 (the "License")
// you may not use this file except in compliance with the License.
// You may obtain a copy of the License at
//
// http://www.apache.org/licenses/LICENSE-2.0
//
// Unless required by applicable law or agreed to in writing, software
// distributed under the License is distributed on an "AS IS" BASIS,
// WITHOUT WARRANTIES OR CONDITIONS OF ANY KIND, either express or implied.
// See the License for the specific language governing permissions and
// limitations under the License.
//
// Contributed by: William Greer (wgreer184@gmail.com) and Sam Justice (sam.justice1@gmail.com)
//

use byteorder::{BigEndian, ByteOrder};
<<<<<<< HEAD
use crate::config::CommsConfig;
use crate::errors::*;
use log::info;
=======
use config::*;
use errors::*;
>>>>>>> e9d399be
use pnet::packet::udp::{ipv4_checksum, UdpPacket};
use pnet::packet::Packet;
use std::net::{Ipv4Addr, UdpSocket};
use std::ops::Range;
use std::str::FromStr;
use std::sync::{Arc, Mutex};
use std::thread;
use std::time::Duration;
use crate::telemetry::*;

// UDP header length.
const HEADER_LEN: usize = 8;
// Checksum location in UDP packet.
const CHKSUM_RNG: Range<usize> = 6..8;
// Communication service maximum packet size (65,535 - 20 byte IP header - 8 byte UDP header
//  - 8 byte UDP header).
const MAX_SIZE: usize = 65499;

/// Type definition for a "read" function pointer.
pub type ReadFn<T> = Fn(T) -> CommsResult<Vec<u8>> + Send + Sync + 'static;
/// Type definition for a "write" function pointer.
pub type WriteFn<T> = Fn(T, &[u8]) -> CommsResult<()> + Send + Sync + 'static;

/// Struct that holds configuration data to allow users to set up a Communication Service.
#[derive(Clone)]
pub struct CommsControlBlock<T: Clone> {
    /// Function pointer to a function that defines how to read from a gateway.
    pub read: Option<Arc<ReadFn<T>>>,
    /// Function pointers to functions that define methods for writing data over a gateway.
    pub write: Vec<Arc<WriteFn<T>>>,
    /// Gateway connection to read from.
    pub read_conn: T,
    /// Gateway connection to write to.
    pub write_conn: T,
    /// Starting port used to define a range of ports that are used in the message handlers
    /// that handle messages received from the ground.
    pub handler_port_min: u16,
    /// Ending port used to define a range of ports that are used in the message handlers
    /// that handle messages received from the ground.
    pub handler_port_max: u16,
    /// Timeout for the completion of GraphQL operations within message handlers (in milliseconds).
    pub timeout: u64,
    /// IP address of the ground gateway.
    pub ground_ip: Ipv4Addr,
    /// IP address of the computer that is running the communication service.
    pub satellite_ip: Ipv4Addr,
    /// Optional list of ports used by downlink endpoints that send messages to the ground.
    /// Each port in the list will be used by one downlink endpoint.
    pub downlink_ports: Option<Vec<u16>>,
    /// Specifies the port to which the ground gateway is bound.
    pub ground_port: Option<u16>,
}

impl<T: Clone> CommsControlBlock<T> {
    /// Creates a new instance of the CommsControlBlock
    pub fn new(
        read: Option<Arc<ReadFn<T>>>,
        write: Vec<Arc<WriteFn<T>>>,
        read_conn: T,
        write_conn: T,
        config: CommsConfig,
    ) -> Self {
        CommsControlBlock {
            read,
            write,
            read_conn,
            write_conn,
            handler_port_min: config.handler_port_min.unwrap_or(DEFAULT_HANDLER_START),
            handler_port_max: config.handler_port_max.unwrap_or(DEFAULT_HANDLER_END),
            timeout: config.timeout.unwrap_or(DEFAULT_TIMEOUT),
            ground_ip: Ipv4Addr::from_str(&config.ground_ip.unwrap_or(DEFAULT_GROUND_IP.to_string())).unwrap(),
            satellite_ip: Ipv4Addr::from_str(&config.satellite_ip.unwrap_or(DEFAULT_SATELLITE_IP.to_string())).unwrap(),
            downlink_ports: config.downlink_ports,
            ground_port: config.ground_port,
        }
    }
}

/// Struct that enables users to start the Communication Service.
pub struct CommsService;

impl CommsService {
    /// Starts an instance of the Communication Service and its associated background threads.
    pub fn start<T: Clone + Send + 'static>(
        control: CommsControlBlock<T>,
        telem: Arc<Mutex<CommsTelemetry>>,
    ) -> CommsResult<()> {
        // Make sure a `read()` function and a `write()` function exist before starting the read thread.
        if control.write.len() > 0 {
            if control.read.is_some() {
                let telem_ref = telem.clone();
                let control_ref = control.clone();
                thread::spawn(move || read_thread(control_ref, telem_ref));
            }
        } else {
            return Err(CommsServiceError::MissingWriteMethod.into());
        }

        // For each provided `write()` function, spawn a downlink endpoint thread.
        if let Some(ports) = control.downlink_ports {
            if control.write.len() == ports.len() {
                for index in 0..control.write.len() {
                    let telem_ref = telem.clone();
                    let port_ref = ports[index];
                    let conn_ref = control.write_conn.clone();
                    let write_ref = control.write[index].clone();
                    let ground_ip = control.ground_ip.clone();
                    let sat_ip = control.satellite_ip.clone();
                    let ground_port = control
                        .ground_port
                        .ok_or(CommsServiceError::MissingGroundPort)?;
                    thread::spawn(move || {
                        downlink_endpoint(
                            telem_ref,
                            port_ref,
                            conn_ref,
                            write_ref,
                            ground_ip,
                            sat_ip,
                            ground_port,
                        );
                    });
                }
            } else {
                return Err(CommsServiceError::ParameterLengthMismatch.into());
            }
        }

        info!("Communication service started");
        Ok(())
    }
}

// This thread reads from a gateway and passes received messages to message handlers.
fn read_thread<T: Clone + Send + 'static>(
    comms: CommsControlBlock<T>,
    data: Arc<Mutex<CommsTelemetry>>,
) {
    // Setup port rotation for message handlers.
    let mut port = comms.handler_port_min;

    // Take reader from control block.
    let read = comms.read.unwrap();

    loop {
        // Read bytes from the radio.
        let bytes = match (read)(comms.read_conn.clone()) {
            Ok(bytes) => bytes,
            Err(e) => {
                log_error(&data, e.to_string()).unwrap();
                continue;
            }
        };

        // Create a UDP packet from the received information.
        let packet = match UdpPacket::owned(bytes) {
            Some(packet) => packet,
            None => {
                log_telemetry(&data, TelemType::UpFailed).unwrap();
                log_error(&data, CommsServiceError::HeaderParsing.to_string()).unwrap();
                continue;
            }
        };

        // Verify checksum of the UDP Packet.
        if packet.get_checksum() != ipv4_checksum(&packet, &comms.ground_ip, &comms.satellite_ip) {
            log_telemetry(&data, TelemType::UpFailed).unwrap();
            log_error(&data, CommsServiceError::InvalidChecksum.to_string()).unwrap();
            continue;
        }

        // Update number of packets up.
        log_telemetry(&data, TelemType::Up).unwrap();
        info!("UDP Packet successfully uplinked");

        // Bind socket to a port and pass to the message handler.
        let socket = match socket_manager(
            comms.satellite_ip,
            &mut port,
            comms.handler_port_min,
            comms.handler_port_max,
        ) {
            Some(sock) => sock,
            None => {
                log_error(&data, CommsServiceError::NoAvailablePorts.to_string()).unwrap();
                continue;
            }
        };

        // Spawn new message handler.
        let conn_ref = comms.write_conn.clone();
        let write_ref = comms.write[0].clone();
        let data_ref = data.clone();
        let sat_ref = comms.satellite_ip.clone();
        let ground_ref = comms.ground_ip.clone();
        let time_ref = comms.timeout.clone();
        thread::spawn(move || {
            handle_message(
                socket, data_ref, conn_ref, write_ref, packet, time_ref, sat_ref, ground_ref,
            );
        });
    }
}

// Helper function to manage binding sockets to the next available port if any are available.
fn socket_manager(ip: Ipv4Addr, port: &mut u16, min: u16, max: u16) -> Option<UdpSocket> {
    let mut socket = None;
    let last = port.clone();
    while socket.is_none() {
        if *port < max {
            *port += 1;
        } else {
            *port = min;
        }
        socket = UdpSocket::bind((ip, *port)).ok();
        if last == *port {
            break;
        }
    }
    socket
}

// This thread sends a query/mutation to its intended destination and waits for a response.
// The thread then writes the response to the gateway.
fn handle_message<T: Clone>(
    socket: UdpSocket,
    data: Arc<Mutex<CommsTelemetry>>,
    write_conn: T,
    write: Arc<WriteFn<T>>,
    message: UdpPacket,
    timeout: u64,
    sat_ip: Ipv4Addr,
    ground_ip: Ipv4Addr,
) {
    let mut buf = [0; MAX_SIZE];

    // Set receive timeout for the socket.
    match socket.set_read_timeout(Some(Duration::from_millis(timeout))) {
        Ok(_) => (),
        Err(e) => return log_error(&data, e.to_string()).unwrap(),
    };

    // Send message to the intended service.
    match socket.send_to(message.payload(), (sat_ip, message.get_destination())) {
        Ok(_) => (),
        Err(e) => return log_error(&data, e.to_string()).unwrap(),
    };
    info!("UDP Packet sent to port {}", message.get_destination());

    // Receive response back from the service.
    let (size, _) = match socket.recv_from(&mut buf) {
        Ok(tuple) => tuple,
        Err(e) => return log_error(&data, e.to_string()).unwrap(),
    };

    // Take received message and wrap it in a UDP packet.
    let packet = match build_packet(
        &buf[0..size],
        message.get_destination(),
        message.get_source(),
        (size + HEADER_LEN) as u16,
        sat_ip,
        ground_ip,
    ) {
        Ok(packet) => packet,
        Err(e) => return log_error(&data, e.to_string()).unwrap(),
    };

    // Write packet to the gateway and update telemetry.
    match write(write_conn.clone(), packet.as_slice()) {
        Ok(_) => {
            log_telemetry(&data, TelemType::Down).unwrap();
            info!("UDP Packet successfully downlinked");
        }
        Err(e) => {
            log_telemetry(&data, TelemType::DownFailed).unwrap();
            log_error(&data, e.to_string()).unwrap()
        }
    };
}

// This thread reads indefinitely from a UDP socket and then writes received packets to a gateway.
fn downlink_endpoint<T: Clone>(
    data: Arc<Mutex<CommsTelemetry>>,
    port: u16,
    write_conn: T,
    write: Arc<WriteFn<T>>,
    ground_ip: Ipv4Addr,
    sat_ip: Ipv4Addr,
    ground_port: u16,
) {
    // Bind the downlink endpoint to a socket.
    let socket = match UdpSocket::bind((sat_ip, port)) {
        Ok(sock) => sock,
        Err(e) => return log_error(&data, e.to_string()).unwrap(),
    };

    loop {
        let mut buf = [0; MAX_SIZE];

        // Indefinitely wait for a message from any application or service.
        let (size, address) = match socket.recv_from(&mut buf) {
            Ok(tuple) => tuple,
            Err(e) => {
                log_error(&data, e.to_string()).unwrap();
                continue;
            }
        };

        // Take received message and wrap it in a UDP packet.
        let packet = match build_packet(
            &buf[0..size],
            address.port(),
            ground_port,
            (size + HEADER_LEN) as u16,
            sat_ip,
            ground_ip,
        ) {
            Ok(packet) => packet,
            Err(e) => {
                log_error(&data, e.to_string()).unwrap();
                continue;
            }
        };

        // Write packet to the gateway and update telemetry.
        match write(write_conn.clone(), packet.as_slice()) {
            Ok(_) => {
                log_telemetry(&data, TelemType::Down).unwrap();
                info!("UDP Packet successfully downlinked");
            }
            Err(e) => {
                log_telemetry(&data, TelemType::DownFailed).unwrap();
                log_error(&data, e.to_string()).unwrap();
            }
        };
    }
}

// Takes the payload and then wraps it into a UDP packet.
fn build_packet(
    payload: &[u8],
    source: u16,
    dest: u16,
    length: u16,
    sat: Ipv4Addr,
    ground: Ipv4Addr,
) -> CommsResult<Vec<u8>> {
    // Create a new UDP packet.
    let mut header = [0; HEADER_LEN];
    let fields = [source, dest, length, 0];
    BigEndian::write_u16_into(&fields, &mut header);
    let mut packet = header.to_vec();
    packet.append(&mut payload.to_vec());

    // Calculate the checksum for the UDP packet.
    let packet_without_checksum = match UdpPacket::owned(packet.clone()) {
        Some(bytes) => bytes,
        None => return Err(CommsServiceError::HeaderParsing.into()),
    };
    let mut checksum = [0; 2];
    BigEndian::write_u16(
        &mut checksum,
        ipv4_checksum(&packet_without_checksum, &sat, &ground),
    );

    // Splice the checksum back into UDP packet.
    packet.splice(CHKSUM_RNG, checksum.iter().cloned());
    Ok(packet)
}<|MERGE_RESOLUTION|>--- conflicted
+++ resolved
@@ -16,15 +16,11 @@
 // Contributed by: William Greer (wgreer184@gmail.com) and Sam Justice (sam.justice1@gmail.com)
 //
 
+use crate::config::*;
+use crate::errors::*;
+use crate::telemetry::*;
 use byteorder::{BigEndian, ByteOrder};
-<<<<<<< HEAD
-use crate::config::CommsConfig;
-use crate::errors::*;
 use log::info;
-=======
-use config::*;
-use errors::*;
->>>>>>> e9d399be
 use pnet::packet::udp::{ipv4_checksum, UdpPacket};
 use pnet::packet::Packet;
 use std::net::{Ipv4Addr, UdpSocket};
@@ -33,7 +29,6 @@
 use std::sync::{Arc, Mutex};
 use std::thread;
 use std::time::Duration;
-use crate::telemetry::*;
 
 // UDP header length.
 const HEADER_LEN: usize = 8;
@@ -95,8 +90,16 @@
             handler_port_min: config.handler_port_min.unwrap_or(DEFAULT_HANDLER_START),
             handler_port_max: config.handler_port_max.unwrap_or(DEFAULT_HANDLER_END),
             timeout: config.timeout.unwrap_or(DEFAULT_TIMEOUT),
-            ground_ip: Ipv4Addr::from_str(&config.ground_ip.unwrap_or(DEFAULT_GROUND_IP.to_string())).unwrap(),
-            satellite_ip: Ipv4Addr::from_str(&config.satellite_ip.unwrap_or(DEFAULT_SATELLITE_IP.to_string())).unwrap(),
+            ground_ip: Ipv4Addr::from_str(
+                &config.ground_ip.unwrap_or(DEFAULT_GROUND_IP.to_string()),
+            )
+            .unwrap(),
+            satellite_ip: Ipv4Addr::from_str(
+                &config
+                    .satellite_ip
+                    .unwrap_or(DEFAULT_SATELLITE_IP.to_string()),
+            )
+            .unwrap(),
             downlink_ports: config.downlink_ports,
             ground_port: config.ground_port,
         }
