
.. figure:: images/kubos_logo.png
    :align: center

Overview
--------

+----------------------------------------+------------------------------------------------+------------------+-------------------------------------------------+
| `Stable Docs <http://docs.kubos.co>`__ | `Nightly Docs <http://docs.kubos.co/master>`__ | :doc:`changelog` | `Kubos Repo <https://github.com/kubos/kubos>`__ |
+----------------------------------------+------------------------------------------------+------------------+-------------------------------------------------+



The KubOS platform provides satellite developers the tools and libraries necessary to quickly bring up space-ready software.
We leverage multiple existing open source projects, along with our own custom framework and SDK.

Just looking for an explanation of what KubOS is?
<<<<<<< HEAD
Check out our design guide for an overview of how KubOS works and what it provides,
and check out our ecosystem docs for a deeper explanation of each component:
=======
Check out our KubOS design doc for an overview of how KubOS works and what it provides,
and check out our system docs for a deeper explanation of each component:
>>>>>>> 10c61b3e

 - :doc:`KubOS Design <kubos-design>`
 - :doc:`KubOS Ecosystem <ecosystem/index>`

Want to get started with development?
Follow our Getting Started guide to get your development environment set up and then check out our
tutorials or try your own project:

 - :doc:`Getting Started <getting-started/index>`
 - :doc:`New User Tutorials <tutorials/index>`

Trying to start developing your mission with KubOS?
Check out our mission development overview:

 - :doc:`Mission Development <mission-dev/index>`

Having issues? :doc:`Check out our FAQs <faq-troubleshooting>` for your issue, or `create a new issue <https://github.com/kubos/kubos/issues/new/choose>`__ on the repo to let us know.

Want a new feature? Create a `feature request <https://github.com/kubos/kubos/issues/new/choose>`__!

Just want to say hello? `Come talk to us! <https://slack.kubos.co/>`__ If for some reason Slack won't work for you, feel free to email us at info@kubos.com.

.. _supported-boards:

Supported OBCs
--------------

+------------+-----------------------------------------------------------+
| Vendor     | Description                                               |
+============+===========================================================+
| ISIS       | :doc:`ISIS-OBC <obc-docs/iobc/index>`                     |
+------------+-----------------------------------------------------------+
| Pumpkin    | :doc:`Pumpkin Motherboard Module 2 <obc-docs/mbm2/index>` |
+------------+-----------------------------------------------------------+
| Beaglebone | :doc:`Beaglebone Black, Rev. C <obc-docs/bbb/index>`      |
+------------+-----------------------------------------------------------+

.. _supported-hardware:

Supported Hardware Devices
--------------------------

KubOS supports a selection of hardware devices in varying capacities.

Some devices have an additional :doc:`hardware service <ecosystem/services/hardware-services>` which can be built into
KubOS and provides a long-running process which allows easy, streamlined communication with the device.

All supported devices have a :doc:`device API <deep-dive/apis/device-api/index>` which may be used.

+-----------------------------------------------------------+---------------------------------------------------------------------------------------------------------------+----------------------------------------------------------------------------------------------+
| Vendor                                                    | Device                                                                                                        | Service                                                                                      |
+-----------------------------------------------------------+---------------------------------------------------------------------------------------------------------------+----------------------------------------------------------------------------------------------+
| `Adcole Maryland Aerospace <https://www.adcolemai.com>`__ | `MAI-400 <https://www.adcolemai.com/wp-content/uploads/2019/02/AMA-MAI-400-Datasheet.pdf>`__                  | |MAI-400|                                                                                    |
+-----------------------------------------------------------+---------------------------------------------------------------------------------------------------------------+----------------------------------------------------------------------------------------------+
| `Clyde Space <https://www.clyde.space>`__                 | `3G 1U EPS <https://www.clyde.space/products/18-3rd-generation-1u-eps>`__                                     | |Clydespace-EPS|                                                                             |
+-----------------------------------------------------------+---------------------------------------------------------------------------------------------------------------+----------------------------------------------------------------------------------------------+
| `GOMspace <https://www.gomspace.com>`__                   | `NanoPower P31u <https://gomspace.com/shop/subsystems/power-supplies/nanopower-p31u.aspx>`__                  | No                                                                                           |
+-----------------------------------------------------------+---------------------------------------------------------------------------------------------------------------+----------------------------------------------------------------------------------------------+
| `ISIS <https://www.isispace.nl>`__                        | `Antenna System <https://www.isispace.nl/products/cubesat-antenna-systems/>`__                                | |ISIS-AntS|                                                                                  |
+-----------------------------------------------------------+---------------------------------------------------------------------------------------------------------------+----------------------------------------------------------------------------------------------+
| `ISIS <https://www.isispace.nl>`__                        | `iMTQ <https://www.isispace.nl/product/isis-magnetorquer-board/>`__                                           | No                                                                                           |
+-----------------------------------------------------------+---------------------------------------------------------------------------------------------------------------+----------------------------------------------------------------------------------------------+
| `ISIS <https://www.isispace.nl>`__                        | `TRXVU <https://www.isispace.nl/product/isis-uhf-downlink-vhf-uplink-full-duplex-transceiver/>`__             | No                                                                                           |
+-----------------------------------------------------------+---------------------------------------------------------------------------------------------------------------+----------------------------------------------------------------------------------------------+
| `ISIS <https://www.isispace.nl>`__                        | `OBC Supervisor <https://www.isispace.nl/product/on-board-computer/>`__                                       | |iOBC-Supervisor|                                                                            |
+-----------------------------------------------------------+---------------------------------------------------------------------------------------------------------------+----------------------------------------------------------------------------------------------+
| `NovAtel <https://www.novatel.com>`__                     | `OEM6 GNSS Receivers <https://www.novatel.com/products/gnss-receivers/oem-receiver-boards/oem6-receivers/>`__ | |NovAtel-OEM6|                                                                               |
+-----------------------------------------------------------+---------------------------------------------------------------------------------------------------------------+----------------------------------------------------------------------------------------------+
| `NearSpace Launch <https://www.nearspacelaunch.com>`__    | `EyeStar-D2 Duplex Radio <https://www.nearspacelaunch.com/collections/eyestar-radiosolutions>`__              | |NSL-Duplex-D2|                                                                              |
+-----------------------------------------------------------+---------------------------------------------------------------------------------------------------------------+----------------------------------------------------------------------------------------------+
| `Pumpkin <https://www.pumpkinspace.com>`__                | `All Pumpkin MCUs <https://www.pumpkinspace.com/store/c1/Featured_Products.html>`__                           | `Yes <https://github.com/kubos/kubos/blob/master/services/pumpkin-mcu-service/README.rst>`__ |
+-----------------------------------------------------------+---------------------------------------------------------------------------------------------------------------+----------------------------------------------------------------------------------------------+

Contributing to KubOS
---------------------

Want to get your code into space? Become a :doc:`KubOS contributor <contributing/index>` and you will!
We welcome community developers, and are always looking for new people to collaborate with us.
`Join us on Slack <https://slack.kubos.co/>`__ or visit our
`GitHub Issues <https://github.com/kubos/kubos/issues>`__ page to participate in discussion of features
or bugs, see what you can work on, and to give feedback.

.. toctree::
    :hidden:

    KubOS Design <kubos-design>
    
.. toctree::
   :hidden:
   :titlesonly:

   Getting Started <getting-started/index>

.. toctree::
    :hidden:
    
    Tutorials <tutorials/index>
    Working with an OBC <obc-docs/index>
    Mission Development <mission-dev/index>
    KubOS Ecosystem <ecosystem/index>
    Under the Hood <deep-dive/index>
    Kubos SDK <sdk-docs/index>
    Contributing to KubOS <contributing/index>
    Changelog <changelog>
    FAQs <faq-troubleshooting>

Indices and tables
------------------

* :ref:`genindex`
* :ref:`search`

.. |MAI-400| raw:: html

    <a href="rust-docs/mai400_service/index.html" target="_blank">Yes</a>

.. |Clydespace-EPS| raw:: html

    <a href="rust-docs/clyde_3g_eps_service/index.html" target="_blank">Yes</a>

.. |ISIS-AntS| raw:: html

    <a href="rust-docs/isis_ants_service/index.html" target="_blank">Yes</a>

.. |iOBC-Supervisor| raw:: html

    <a href="rust-docs/iobc_supervisor_service/index.html" target="_blank">Yes</a>

.. |NovAtel-OEM6| raw:: html

    <a href="rust-docs/novatel_oem6_service/index.html" target="_blank">Yes</a>

.. |NSL-Duplex-D2| raw:: html

    <a href="rust-docs/nsl_duplex_d2_comms_service/index.html" target="_blank">Yes</a><|MERGE_RESOLUTION|>--- conflicted
+++ resolved
@@ -15,13 +15,9 @@
 We leverage multiple existing open source projects, along with our own custom framework and SDK.
 
 Just looking for an explanation of what KubOS is?
-<<<<<<< HEAD
+
 Check out our design guide for an overview of how KubOS works and what it provides,
 and check out our ecosystem docs for a deeper explanation of each component:
-=======
-Check out our KubOS design doc for an overview of how KubOS works and what it provides,
-and check out our system docs for a deeper explanation of each component:
->>>>>>> 10c61b3e
 
  - :doc:`KubOS Design <kubos-design>`
  - :doc:`KubOS Ecosystem <ecosystem/index>`
