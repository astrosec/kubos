--- conflicted
+++ resolved
@@ -59,62 +59,4 @@
     SuccessTransmit(u64, String, u32, Option<u32>),
     /// (Server Only) The transmit or receive request has failed to be completed
     Failure(u64, String),
-<<<<<<< HEAD
-}
-
-/// Upload a file to the target server location
-pub fn upload(port: u16, source_path: &str, target_path: &str) -> Result<String, String> {
-    let f_protocol = protocol::Protocol::new(String::from("127.0.0.1"), port);
-
-    info!(
-        "Uploading local:{} to remote:{}",
-        &source_path, &target_path
-    );
-
-    // Copy file to upload to temp storage. Calculate the hash and chunk info
-    let (hash, num_chunks, mode) = storage::initialize_file(&source_path)?;
-
-    // Q: Why not combine this and export into one message? it's really only a single extra parameter
-    // Tell our destination the hash and number of chunks to expect
-    f_protocol.send(messages::metadata(&hash, num_chunks).unwrap())?;
-
-    // TODO: Remove this sleep - see below
-    // There is currently a race condition where sync and export are both sent
-    // quickly and the server processes them concurrently, but the folder
-    // structure from sync isn't ready when export starts
-    thread::sleep(Duration::from_millis(100));
-
-    // Send export command for file
-    f_protocol.send_export(&hash, &target_path, mode)?;
-
-    // Start the engine
-    f_protocol.message_engine(Duration::from_secs(2), State::Transmitting)?;
-
-    Ok(hash)
-}
-
-/// Download a file from the target server location
-pub fn download(port: u16, source_path: &str, target_path: &str) -> Result<String, String> {
-    let f_protocol = protocol::Protocol::new(String::from("127.0.0.1"), port);
-
-    info!(
-        "Downloading remote: {} to local: {}",
-        source_path, target_path
-    );
-
-    // Send our file request to the remote addr and verify that it's
-    // going to be able to send it
-    f_protocol.send_import(source_path)?;
-
-    // Go receive the file chunks
-    f_protocol.message_engine(
-        Duration::from_secs(2),
-        State::StartReceive {
-            path: target_path.to_string(),
-        },
-    )?;
-
-    Ok("TODO: Will be the hash at some point".to_owned())
-=======
->>>>>>> af0bf753
 }