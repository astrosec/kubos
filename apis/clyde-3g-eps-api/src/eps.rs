--- conflicted
+++ resolved
@@ -151,18 +151,9 @@
     /// Get Board Status
     ///
     /// The status bytes are designed to supply operational data about the I2C Node.
-<<<<<<< HEAD
     fn get_board_status(&self) -> EpsResult<board_status::BoardStatus> {
         board_status::parse(&self.connection
             .transfer(board_status::command(), Duration::from_millis(2))?)
-=======
-    pub fn get_board_status(&self) -> EpsResult<board_status::BoardStatus> {
-        board_status::parse(
-            &self
-                .connection
-                .transfer(board_status::command(), Duration::from_millis(2))?,
-        )
->>>>>>> d2cd9b8a
     }
 
     /// Get Checksum
@@ -170,18 +161,9 @@
     /// This command instructs the node to self-inspect its ROM contents in order
     /// to generate a checksum. The value retrieved can be used to determine whether
     /// the contents of the ROM have changed during the operation of the device.
-<<<<<<< HEAD
     fn get_checksum(&self) -> EpsResult<checksum::Checksum> {
         checksum::parse(&self.connection
             .transfer(checksum::command(), Duration::from_millis(50))?)
-=======
-    pub fn get_checksum(&self) -> EpsResult<checksum::Checksum> {
-        checksum::parse(
-            &self
-                .connection
-                .transfer(checksum::command(), Duration::from_millis(50))?,
-        )
->>>>>>> d2cd9b8a
     }
 
     /// Get Version
@@ -189,36 +171,18 @@
     /// The version number of the firmware will be returned on this command.
     /// The revision number returns the current revision of the firmware that is
     /// present on the board. The firmware number returns the current firmware on the board.
-<<<<<<< HEAD
     fn get_version_info(&self) -> EpsResult<version::VersionInfo> {
         version::parse(&self.connection
             .transfer(version::command(), Duration::from_millis(2))?)
-=======
-    pub fn get_version_info(&self) -> EpsResult<version::VersionInfo> {
-        version::parse(
-            &self
-                .connection
-                .transfer(version::command(), Duration::from_millis(2))?,
-        )
->>>>>>> d2cd9b8a
     }
 
     /// Get Last Error
     ///
     /// If an error has been generated after attempting to execute a user's command,
     /// this command can be used to retrieve details about the error.
-<<<<<<< HEAD
     fn get_last_error(&self) -> EpsResult<last_error::LastError> {
         last_error::parse(&self.connection
             .transfer(last_error::command(), Duration::from_millis(2))?)
-=======
-    pub fn get_last_error(&self) -> EpsResult<last_error::LastError> {
-        last_error::parse(
-            &self
-                .connection
-                .transfer(last_error::command(), Duration::from_millis(2))?,
-        )
->>>>>>> d2cd9b8a
     }
 
     /// Manual Reset
