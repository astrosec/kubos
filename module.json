--- conflicted
+++ resolved
@@ -1,10 +1,6 @@
 {
   "name": "cmsis-core-stm32f4",
-<<<<<<< HEAD
-  "version": "0.2.12",
-=======
   "version": "0.4.1",
->>>>>>> 48c0e52e
   "description": "CMSIS Core module for STM32F4xx microcontrollers",
   "keywords": [],
   "author": "Brendan Moran <brendan.moran@arm.com>",
