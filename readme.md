--- conflicted
+++ resolved
@@ -12,7 +12,6 @@
 See [CHANGELOG.md](CHANGELOG.md) for the changes associated with
 each version.
 
-<<<<<<< HEAD
 ## Code Coverage
 To enable code coverage for a specific module, add this config to the application's config.json:
 
@@ -51,7 +50,7 @@
 ```
 yotta build --config '"debug" : { "options" : { "coverage" : { "modules" : { "sockets" : true } } } }'
 ```
-=======
+
 ## Configuring floating point support in `printf`
 
 Floating point support in `printf` is enabled by default by this target
@@ -74,5 +73,4 @@
   "gcc": {
     "printf-float": true
   }
-```
->>>>>>> 2b8fd887
+```