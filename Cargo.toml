[workspace]
members = [
"apis/adcs-api",
"apis/isis-ants-api",
"apis/isis-imtq-api",
"apis/isis-iobc-supervisor",
"apis/nsl-duplex-d2",
"apis/rust-radio-api",
"examples/rust-service/extern-lib",
"examples/rust-service/service",
"kubos-build-helper",
"services/comms-service",
"services/kubos-service",
"services/iobc-supervisor-service",
"test/integration/linux/isis-ants",
]

[profile.release]
<<<<<<< HEAD
lto = true
opt-level = 3
opt-size = 2
panic = "abort"
=======
lto = true
>>>>>>> a196fff3
<|MERGE_RESOLUTION|>--- conflicted
+++ resolved
@@ -16,11 +16,7 @@
 ]
 
 [profile.release]
-<<<<<<< HEAD
 lto = true
 opt-level = 3
 opt-size = 2
-panic = "abort"
-=======
-lto = true
->>>>>>> a196fff3
+panic = "abort"