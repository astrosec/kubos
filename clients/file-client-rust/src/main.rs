extern crate clap;
extern crate file_protocol;
#[macro_use]
extern crate log;
extern crate simplelog;

use clap::{App, Arg};
use simplelog::*;
use std::path::Path;
use std::time::Duration;
use std::thread;
use file_protocol::{messages, storage, FileProtocol, State};

fn upload(port: u16, source_path: &str, target_path: &str) -> Result<(), String> {
    let f_protocol = FileProtocol::new(String::from("127.0.0.1"), port);

    info!(
        "Uploading local:{} to remote:{}",
        &source_path, &target_path
    );
    // Copy file to upload to temp storage. Calculate the hash and chunk info
    // Q: What's `mode` for? `initialize_file` always returns 0. Looks like it should be file permissions
    let (hash, num_chunks, mode) = storage::initialize_file(&source_path)?;
    // Tell our destination the hash and number of chunks to expect
    f_protocol.send(messages::metadata(&hash, num_chunks).unwrap())?;
    // TODO: Remove this sleep - see below
    // There is currently a race condition where sync and export are both sent
    // quickly and the server processes them concurrently, but the folder
    // structure from sync isn't ready when export starts
    thread::sleep(Duration::from_millis(100));
    // Send export command for file
    f_protocol.send_export(&hash, &target_path, mode)?;
    // Start the engine
    Ok(f_protocol.message_engine(Duration::from_secs(2), State::Transmitting)?)
}

fn download(port: u16, source_path: &str, target_path: &str) -> Result<(), String> {
    let f_protocol = FileProtocol::new(String::from("127.0.0.1"), port);

    info!(
        "Downloading remote: {} to local: {}",
        source_path, target_path
    );

    // Send our file request to the remote addr and get the returned data
    f_protocol.send_import(source_path)?;

    Ok(f_protocol.message_engine(
        Duration::from_secs(2),
        State::StartReceive {
            path: target_path.to_string(),
        },
    )?)
}

fn main() {
    CombinedLogger::init(vec![
        TermLogger::new(LevelFilter::Info, Config::default()).unwrap(),
    ]).unwrap();

    info!("Starting file transfer client");

    let args = App::new("File transfer client")
        .arg(
            Arg::with_name("operation")
                .index(1)
                .required(true)
                .possible_values(&["upload", "download"])
                .case_insensitive(true),
        )
        .arg(Arg::with_name("source_file").index(2).required(true))
        .arg(Arg::with_name("target_file").index(3))
        .arg(
            Arg::with_name("local_ip")
                .short("i")
                .takes_value(true)
                .default_value("0.0.0.0"),
        )
        .arg(
            Arg::with_name("remote_addr")
                .short("-a")
                .takes_value(true)
                .default_value("0.0.0.0:7000"),
        )
        .get_matches();

    // get upload vs download (required)
    let command = args.value_of("operation").unwrap();

    // get source file (required)
    let source_path = args.value_of("source_file").unwrap();

    // get target file. If not present, just copy the filename from the source path
    let target_path: String = match args.value_of("target_file") {
        Some(path) => path.to_owned(),
        None => Path::new(&source_path)
            .file_name()
            .unwrap()
            .to_string_lossy()
            .into_owned(),
    };

    let local_ip = args.value_of("local_ip").unwrap();
    let remote_addr = args.value_of("remote_addr").unwrap();

    let result = match command.as_ref() {
<<<<<<< HEAD
        "upload" => file_protocol::upload(local_ip, remote_addr, &source_path, &target_path, None),
        "download" => {
            file_protocol::download(local_ip, remote_addr, &source_path, &target_path, None)
        }
=======
        "upload" => upload(7000, &source_path, &target_path),
        "download" => download(7000, &source_path, &target_path),
>>>>>>> bde40241
        // This shouldn't be possible, since we checked the string earlier
        _ => {
            error!("Unknown command given");
            return;
        }
    };

    if let Err(err) = result {
        error!("Operation failed: {}", err);
    } else {
        info!("Operation successful");
    }
}<|MERGE_RESOLUTION|>--- conflicted
+++ resolved
@@ -8,49 +8,70 @@
 use simplelog::*;
 use std::path::Path;
 use std::time::Duration;
-use std::thread;
-use file_protocol::{messages, storage, FileProtocol, State};
+use file_protocol::{FileProtocol, State};
 
-fn upload(port: u16, source_path: &str, target_path: &str) -> Result<(), String> {
-    let f_protocol = FileProtocol::new(String::from("127.0.0.1"), port);
+fn upload(
+    host_ip: &str,
+    remote_addr: &str,
+    source_path: &str,
+    target_path: &str,
+    prefix: Option<String>,
+) -> Result<String, String> {
+    let f_protocol = FileProtocol::new(host_ip, remote_addr, prefix);
 
     info!(
         "Uploading local:{} to remote:{}",
         &source_path, &target_path
     );
+
     // Copy file to upload to temp storage. Calculate the hash and chunk info
-    // Q: What's `mode` for? `initialize_file` always returns 0. Looks like it should be file permissions
-    let (hash, num_chunks, mode) = storage::initialize_file(&source_path)?;
+    let (hash, num_chunks, mode) = f_protocol.initialize_file(&source_path)?;
+
     // Tell our destination the hash and number of chunks to expect
-    f_protocol.send(messages::metadata(&hash, num_chunks).unwrap())?;
-    // TODO: Remove this sleep - see below
-    // There is currently a race condition where sync and export are both sent
-    // quickly and the server processes them concurrently, but the folder
-    // structure from sync isn't ready when export starts
-    thread::sleep(Duration::from_millis(100));
+    f_protocol.send_metadata(&hash, num_chunks)?;
+
+    // TODO: We need this sleep so that the service can have time to set up the temporary
+    // storage directory. Do something to make this unnecessary
+    ::std::thread::sleep(Duration::from_millis(1));
+
     // Send export command for file
     f_protocol.send_export(&hash, &target_path, mode)?;
-    // Start the engine
-    Ok(f_protocol.message_engine(Duration::from_secs(2), State::Transmitting)?)
+
+    // Start the engine to send the file data chunks
+    f_protocol.message_engine(
+        Duration::from_secs(2),
+        State::Transmitting { hash: hash.clone() },
+    )?;
+
+    Ok(hash.to_owned())
 }
 
-fn download(port: u16, source_path: &str, target_path: &str) -> Result<(), String> {
-    let f_protocol = FileProtocol::new(String::from("127.0.0.1"), port);
+fn download(
+    host_ip: &str,
+    remote_addr: &str,
+    source_path: &str,
+    target_path: &str,
+    prefix: Option<String>,
+) -> Result<String, String> {
+    let f_protocol = FileProtocol::new(host_ip, remote_addr, prefix);
 
     info!(
         "Downloading remote: {} to local: {}",
         source_path, target_path
     );
 
-    // Send our file request to the remote addr and get the returned data
+    // Send our file request to the remote addr and verify that it's
+    // going to be able to send it
     f_protocol.send_import(source_path)?;
 
-    Ok(f_protocol.message_engine(
+    let hash = f_protocol.message_engine(
         Duration::from_secs(2),
         State::StartReceive {
             path: target_path.to_string(),
         },
-    )?)
+    )?;
+
+    Ok(hash)
 }
 
 fn main() {
@@ -104,15 +125,8 @@
     let remote_addr = args.value_of("remote_addr").unwrap();
 
     let result = match command.as_ref() {
-<<<<<<< HEAD
-        "upload" => file_protocol::upload(local_ip, remote_addr, &source_path, &target_path, None),
-        "download" => {
-            file_protocol::download(local_ip, remote_addr, &source_path, &target_path, None)
-        }
-=======
-        "upload" => upload(7000, &source_path, &target_path),
-        "download" => download(7000, &source_path, &target_path),
->>>>>>> bde40241
+        "upload" => upload(local_ip, remote_addr, &source_path, &target_path, None),
+        "download" => download(local_ip, remote_addr, &source_path, &target_path, None),
         // This shouldn't be possible, since we checked the string earlier
         _ => {
             error!("Unknown command given");
