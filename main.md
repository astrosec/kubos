--- conflicted
+++ resolved
@@ -18,13 +18,11 @@
 
  - [KubOS Module Development](docs/kubos-development.md)
  
-<<<<<<< HEAD
  - [Contributing to the KubOS Project](docs/contribution-process.md
-=======
+
  - [MSP430 Launchpad Guide](docs/MSP430-launchpad-guide.md)
  
  - [STM32F4 Discovery Board Guide](docs/STM32F4-discovery-board-guide.md)
->>>>>>> ac62a959
 
 ## Top Level APIs
 
