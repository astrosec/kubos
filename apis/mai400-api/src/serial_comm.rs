/*
 * Copyright (C) 2018 Kubos Corporation
 *
 * Licensed under the Apache License, Version 2.0 (the "License");
 * you may not use this file except in compliance with the License.
 * You may obtain a copy of the License at
 *
 *     http://www.apache.org/licenses/LICENSE-2.0
 *
 * Unless required by applicable law or agreed to in writing, software
 * distributed under the License is distributed on an "AS IS" BASIS,
 * WITHOUT WARRANTIES OR CONDITIONS OF ANY KIND, either express or implied.
 * See the License for the specific language governing permissions and
 * limitations under the License.
 */

use byteorder::{LittleEndian, ReadBytesExt};
use mai400::{MAIError, MAIResult};
use messages::*;
use std::io::Cursor;
use std::io::prelude::*;
use std::time::Duration;
use serial;
use serial::prelude::*;

/// Wrapper structure for underlying stream
pub struct Connection {
    /// UART stream to interact with
    /// It's wrapped in a Box so that it can be easily mocked for unit tests
    pub stream: Box<Stream>,
}

impl Connection {
    /// Convenience constructor to create connection from stream.
    pub fn new(bus: String) -> Connection {
        Connection {
            stream: Box::new(SerialStream {
                bus,
                settings: serial::PortSettings {
                    baud_rate: serial::Baud115200,
                    char_size: serial::Bits8,
                    parity: serial::ParityNone,
                    stop_bits: serial::Stop1,
                    flow_control: serial::FlowNone,
                },
            }),
        }
    }

    /// Write out raw bytes to the underlying stream.
    pub fn write(&self, data: &[u8]) -> MAIResult<()> {
        if data.len() != 40 {
            throw!(MAIError::BadCommandLen);
        }

        self.stream.write(data)
    }

    /// Wait for and then return the next message received on the bus
    pub fn read(&self) -> MAIResult<Vec<u8>> {
        self.stream.read()
    }
}

/// Connections expect a struct instance with this trait to represent streams.
pub trait Stream {
    /// Write raw bytes to the stream.
    fn write(&self, data: &[u8]) -> MAIResult<()>;
    /// Read raw bytes from the stream.
    fn read(&self) -> MAIResult<Vec<u8>>;
}

struct SerialStream {
    bus: String,
    settings: serial::PortSettings,
}

impl Stream for SerialStream {
    fn write(&self, data: &[u8]) -> MAIResult<()> {

        //But why don't you just make 'port' a field of SerialStream and then you
        //only have to open the connection once, during new?
        //
        //Because the write and read functions require port to be mutable (for...reasons),
        //so you'd end up doing this massive chain of (&mut self) definitions in all your
        //functions and that seems silly
        let mut port = serial::open(self.bus.as_str())?;

        port.configure(&self.settings)?;

        port.set_timeout(Duration::from_secs(1))?;

        port.flush()?;
        port.write(data)?;

        Ok(())
    }

    fn read(&self) -> MAIResult<Vec<u8>> {

        //TODO: I don't like closing this after every read. how likely is it that this will cause us to miss messages?
        let mut port = serial::open(self.bus.as_str())?;

        port.configure(&self.settings)?;

        let mut ret_msg: Vec<u8> = Vec::new();
<<<<<<< HEAD
        println!("Starting read loop2");
=======

>>>>>>> 2264f912
        loop {
            ret_msg.clear();

            port.set_timeout(Duration::new(0, 10))?;

            let mut sync: [u8; 2] = [0; 2];
            match port.read(&mut sync) {
                Ok(len) => {
                    if len != 2 {
                        continue;
                    }
                }
                Err(err) => {
                    match err.kind() {
                        ::std::io::ErrorKind::TimedOut => continue, //TODO: Govern with a master timer? Or will the set_timeout call be enough? Needs to be tested
                        _ => throw!(err),
                    }
                }
            }

            println!("Got bytes: {:x} {:x}", sync[0], sync[1]);

            let mut wrapper = Cursor::new(sync.to_vec());
            let check = wrapper.read_u16::<LittleEndian>()?;
            if check == SYNC {
                println!("Got sync bytes");
                ret_msg.append(&mut sync.to_vec());
            } else {
                // Odds are that we magically ended up in the middle of a message,
                // so just loop so we can get all of the bytes out of the buffer
                println!("Got random bytes: {:x} {:x}", sync[0], sync[1]);
                continue;
            }

<<<<<<< HEAD
            // We got the SYNC bytes, so we know we're at the start of a message.
            // Get the rest of the header
            let mut hdr: [u8; HDR_SZ - 2] = [0; HDR_SZ - 2];
            port.read(&mut hdr)?;

            println!("Hdr: {:x} {:x} {:x} {:x}", hdr[0], hdr[1], hdr[2], hdr[3]);

            // Pull out the data_len value so we know how many more bytes we need to read
            // (Add 2 to account for the CRC bytes)
            let mut wrapper = Cursor::new(hdr[0..2].to_vec());
            let mut len = wrapper.read_u16::<LittleEndian>()? + 2;

            println!("Length: {}", len);

            // Add the rest of the header to our return message
            ret_msg.append(&mut hdr.to_vec());

            // Read in chunks
            // TODO: Might have to go to single byte reads...
            // Or hopefully the problem will magically go away...
            //while len > 40
            {
                //println!("Reading more bytes");
                let mut data: Vec<u8> = vec![0; 40];
=======
            let mut len = 0;
            while len < 200 {
                let mut data: Vec<u8> = vec![0; 46];
>>>>>>> 2264f912
                let temp = match port.read(&mut data[..]) {
                    Ok(v) => v,
                    Err(_err) => continue, //TODO: process timeout
                };

                len += temp;
                ret_msg.append(&mut data[0..temp].to_vec());
            }

            println!("Returning message");

            break;
        }

        Ok(ret_msg)
    }
}<|MERGE_RESOLUTION|>--- conflicted
+++ resolved
@@ -104,11 +104,7 @@
         port.configure(&self.settings)?;
 
         let mut ret_msg: Vec<u8> = Vec::new();
-<<<<<<< HEAD
-        println!("Starting read loop2");
-=======
 
->>>>>>> 2264f912
         loop {
             ret_msg.clear();
 
@@ -129,50 +125,19 @@
                 }
             }
 
-            println!("Got bytes: {:x} {:x}", sync[0], sync[1]);
-
             let mut wrapper = Cursor::new(sync.to_vec());
             let check = wrapper.read_u16::<LittleEndian>()?;
             if check == SYNC {
-                println!("Got sync bytes");
                 ret_msg.append(&mut sync.to_vec());
             } else {
                 // Odds are that we magically ended up in the middle of a message,
                 // so just loop so we can get all of the bytes out of the buffer
-                println!("Got random bytes: {:x} {:x}", sync[0], sync[1]);
                 continue;
             }
 
-<<<<<<< HEAD
-            // We got the SYNC bytes, so we know we're at the start of a message.
-            // Get the rest of the header
-            let mut hdr: [u8; HDR_SZ - 2] = [0; HDR_SZ - 2];
-            port.read(&mut hdr)?;
-
-            println!("Hdr: {:x} {:x} {:x} {:x}", hdr[0], hdr[1], hdr[2], hdr[3]);
-
-            // Pull out the data_len value so we know how many more bytes we need to read
-            // (Add 2 to account for the CRC bytes)
-            let mut wrapper = Cursor::new(hdr[0..2].to_vec());
-            let mut len = wrapper.read_u16::<LittleEndian>()? + 2;
-
-            println!("Length: {}", len);
-
-            // Add the rest of the header to our return message
-            ret_msg.append(&mut hdr.to_vec());
-
-            // Read in chunks
-            // TODO: Might have to go to single byte reads...
-            // Or hopefully the problem will magically go away...
-            //while len > 40
-            {
-                //println!("Reading more bytes");
-                let mut data: Vec<u8> = vec![0; 40];
-=======
             let mut len = 0;
             while len < 200 {
                 let mut data: Vec<u8> = vec![0; 46];
->>>>>>> 2264f912
                 let temp = match port.read(&mut data[..]) {
                     Ok(v) => v,
                     Err(_err) => continue, //TODO: process timeout
@@ -182,8 +147,6 @@
                 ret_msg.append(&mut data[0..temp].to_vec());
             }
 
-            println!("Returning message");
-
             break;
         }
 
