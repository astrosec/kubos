/*
 * Copyright (C) 2018 Kubos Corporation
 *
 * Licensed under the Apache License, Version 2.0 (the "License");
 * you may not use this file except in compliance with the License.
 * You may obtain a copy of the License at
 *
 *     http://www.apache.org/licenses/LICENSE-2.0
 *
 * Unless required by applicable law or agreed to in writing, software
 * distributed under the License is distributed on an "AS IS" BASIS,
 * WITHOUT WARRANTIES OR CONDITIONS OF ANY KIND, either express or implied.
 * See the License for the specific language governing permissions and
 * limitations under the License.
 */

use super::mock_service::*;
use crate::query::query;
use kubos_service::Service;
use kubos_system::Config as ServiceConfig;
use serde_json::json;
use std::time::Duration;
use tempfile::TempDir;

#[test]
fn query_good() {
    let config_dir = TempDir::new().unwrap();
    let config_file = config_dir.path().join("config.toml");
    mock_service!(config_file, "0.0.0.0", 8765);

    let request = r#"{
            ping
        }"#;

    let expected = json!({
        "ping": "query"
    });

    let result = query(
        &ServiceConfig::new_from_path("mock-service", config_file.to_string_lossy().to_string())
            .unwrap(),
        request,
        Some(Duration::from_secs(1)),
    )
    .unwrap();

    assert_eq!(result, expected);
}

#[test]
fn query_error() {
    let config_dir = TempDir::new().unwrap();
    let config_file = config_dir.path().join("config.toml");
    mock_service!(config_file, "0.0.0.0", 8764);

    let request = r#"{
            ping(fail: true)
        }"#;

    let result = query(
        &ServiceConfig::new_from_path("mock-service", config_file.to_string_lossy().to_string())
            .unwrap(),
        request,
        Some(Duration::from_secs(1)),
    )
    .unwrap_err();

    let result_str = format!("{}", result);

    assert_eq!(result_str, "[{\"locations\":[{\"column\":13,\"line\":2}],\"message\":\"Query failed\",\"path\":[\"ping\"]}]");
}

#[test]
fn query_bad_service() {
    let config_dir = TempDir::new().unwrap();
    let config_file = config_dir.path().join("config.toml");
    mock_service!(config_file, "0.0.0.0", 8763);

    let result =
        ServiceConfig::new_from_path("fake-service", config_file.to_string_lossy().to_string())
            .unwrap_err();

    let result_str = format!("{}", result);

<<<<<<< HEAD
    assert_eq!(result_str, "Failed to find fake-service in config");
=======
    // Linux returns error 111 while Mac seems to return error 61.
    assert_eq!(&result_str[..90], "http://127.0.0.1:8080/: an error occurred trying to connect: Connection refused (os error ");
>>>>>>> 500c6fec
}

#[test]
fn query_bad_file() {
    let result =
        ServiceConfig::new_from_path("mock-service", "/fake/path".to_string()).unwrap_err();

    let result_str = format!("{}", result);

<<<<<<< HEAD
    assert_eq!(result_str, "No such file or directory (os error 2)");
=======
    // Linux returns error 111 while Mac seems to return error 61.
    assert_eq!(&result_str[..90], "http://127.0.0.1:8080/: an error occurred trying to connect: Connection refused (os error ");
>>>>>>> 500c6fec
}

#[test]
fn query_mutation() {
    let config_dir = TempDir::new().unwrap();
    let config_file = config_dir.path().join("config.toml");
    mock_service!(config_file, "0.0.0.0", 8762);

    let request = r#"mutation {
            ping
        }"#;

    let expected = json!({
        "ping": "mutation"
    });

    let result = query(
        &ServiceConfig::new_from_path("mock-service", config_file.to_string_lossy().to_string())
            .unwrap(),
        request,
        Some(Duration::from_secs(1)),
    )
    .unwrap();

    assert_eq!(result, expected);
}<|MERGE_RESOLUTION|>--- conflicted
+++ resolved
@@ -82,12 +82,7 @@
 
     let result_str = format!("{}", result);
 
-<<<<<<< HEAD
     assert_eq!(result_str, "Failed to find fake-service in config");
-=======
-    // Linux returns error 111 while Mac seems to return error 61.
-    assert_eq!(&result_str[..90], "http://127.0.0.1:8080/: an error occurred trying to connect: Connection refused (os error ");
->>>>>>> 500c6fec
 }
 
 #[test]
@@ -97,12 +92,8 @@
 
     let result_str = format!("{}", result);
 
-<<<<<<< HEAD
-    assert_eq!(result_str, "No such file or directory (os error 2)");
-=======
-    // Linux returns error 111 while Mac seems to return error 61.
-    assert_eq!(&result_str[..90], "http://127.0.0.1:8080/: an error occurred trying to connect: Connection refused (os error ");
->>>>>>> 500c6fec
+    // Linux and Mac may return different error numbers
+    assert_eq!(&result_str[..36], "No such file or directory (os error ");
 }
 
 #[test]
