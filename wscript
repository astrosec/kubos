#!/usr/bin/env python
# encoding: utf-8

import os

APPNAME = 'csp'
VERSION = '1.0'

top = '.'
out = 'build'

modules = ['../libgomspace']

def options(ctx):
<<<<<<< HEAD
    # Load GCC options
    ctx.load('gcc')
    ctx.recurse(modules)

    # Set CSP options
    ctx.add_option('--toolchain', default='', help='Set toolchain prefix')
    ctx.add_option('--os', default='posix', help='Set operating system. Must be either \'posix\' or \'freertos\'')
    ctx.add_option('--cflags', default='', help='Add additional CFLAGS. Separate with comma')
    ctx.add_option('--includes', default='', help='Add additional include paths. Separate with comma')
    ctx.add_option('--with-can', default=None, metavar='CHIP', help='Enable CAN driver. CHIP must be either socketcan, at91sam7a1, at91sam7a3 or at90can128')
    ctx.add_option('--with-freertos', default='../../libgomspace/include', help='Set path to FreeRTOS header files')
    ctx.add_option('--with-csp-config', default=None, help='Set CSP configuration file')
=======
	# Load GCC options
	ctx.load('gcc')

	# Set CSP options
	ctx.add_option('--toolchain', default='', help='Set toolchain prefix')
	ctx.add_option('--os', default='posix', help='Set operating system. Must be either \'posix\' or \'freertos\'')
	ctx.add_option('--cflags', default='', help='Add additional CFLAGS. Separate with comma')
	ctx.add_option('--includes', default='', help='Add additional include paths. Separate with comma')
	ctx.add_option('--with-can', default=None, metavar='CHIP', help='Enable CAN driver. CHIP must be either socketcan, at91sam7a1, at91sam7a3 or at90can128')
	ctx.add_option('--with-freertos', default='../../libgomspace/include', help='Set path to FreeRTOS header files')
	ctx.add_option('--with-csp-config', default=None, help='Set CSP configuration file')
>>>>>>> 0903b6ad

def configure(ctx):
	# Validate OS
	if not ctx.options.os in ('posix', 'freertos'):
		ctx.fatal('ARCH must be either \'posix\' or \'freertos\'')

	# Validate CAN drivers
	if not ctx.options.with_can in (None, 'socketcan', 'at91sam7a1', 'at91sam7a3', 'at90can128'):
		ctx.fatal('CAN must be either \'socketcan\', \'at91sam7a1\', \'at91sam7a3\', \'at90can128\'')

	# Setup and validate toolchain
	ctx.env.CC = ctx.options.toolchain + 'gcc'
	ctx.env.AR = ctx.options.toolchain + 'ar'
	ctx.load('gcc')

<<<<<<< HEAD
    # Add default files
    ctx.env.append_unique('FILES_CSP', ['src/*.c','src/crypto/*.c','src/interfaces/csp_if_lo.c','src/transport/*.c','src/arch/{0}/**/*.c'.format(ctx.options.os)])
=======
	# Add default files
	ctx.env.append_unique('FILES_CSP', ['src/*.c','src/crypto/*.c','src/interfaces/csp_if_lo.c','src/transport/*.c','src/{0}/**/*.c'.format(ctx.options.os)])
>>>>>>> 0903b6ad

	# Add FreeRTOS 
	if ctx.options.os == 'freertos':
		ctx.env.append_unique('INCLUDES_CSP', ctx.options.with_freertos)

	# Add CAN driver
	if ctx.options.with_can:
		ctx.env.append_unique('FILES_CSP', 'src/interfaces/csp_if_can.c')
		ctx.env.append_unique('FILES_CSP', 'src/interfaces/can/can_{0}.c'.format(ctx.options.with_can))

	if ctx.options.with_csp_config:
		ctx.define('CSP_CONFIG', os.path.abspath(ctx.options.with_csp_config))

    ctx.recurse(modules)

def build(ctx):
<<<<<<< HEAD
    ctx.recurse(modules)
    ctx.stlib(source=ctx.path.ant_glob(ctx.env.FILES_CSP),
              target='csp',
              includes='include',
              export_includes='include', 
              use='gomspace CSP',
              cflags = ['-Os','-Wall', '-g'] + ctx.options.cflags.split(','))
=======
	ctx.stlib(source=ctx.path.ant_glob(ctx.env.FILES_CSP),
		target='csp',
		includes='include',
		export_includes='include', 
		use='CSP',
		cflags = ['-Os','-Wall', '-g'] + ctx.options.cflags.split(','))
>>>>>>> 0903b6ad
<|MERGE_RESOLUTION|>--- conflicted
+++ resolved
@@ -12,22 +12,9 @@
 modules = ['../libgomspace']
 
 def options(ctx):
-<<<<<<< HEAD
-    # Load GCC options
-    ctx.load('gcc')
-    ctx.recurse(modules)
-
-    # Set CSP options
-    ctx.add_option('--toolchain', default='', help='Set toolchain prefix')
-    ctx.add_option('--os', default='posix', help='Set operating system. Must be either \'posix\' or \'freertos\'')
-    ctx.add_option('--cflags', default='', help='Add additional CFLAGS. Separate with comma')
-    ctx.add_option('--includes', default='', help='Add additional include paths. Separate with comma')
-    ctx.add_option('--with-can', default=None, metavar='CHIP', help='Enable CAN driver. CHIP must be either socketcan, at91sam7a1, at91sam7a3 or at90can128')
-    ctx.add_option('--with-freertos', default='../../libgomspace/include', help='Set path to FreeRTOS header files')
-    ctx.add_option('--with-csp-config', default=None, help='Set CSP configuration file')
-=======
 	# Load GCC options
 	ctx.load('gcc')
+	ctx.recurse(modules)
 
 	# Set CSP options
 	ctx.add_option('--toolchain', default='', help='Set toolchain prefix')
@@ -37,7 +24,7 @@
 	ctx.add_option('--with-can', default=None, metavar='CHIP', help='Enable CAN driver. CHIP must be either socketcan, at91sam7a1, at91sam7a3 or at90can128')
 	ctx.add_option('--with-freertos', default='../../libgomspace/include', help='Set path to FreeRTOS header files')
 	ctx.add_option('--with-csp-config', default=None, help='Set CSP configuration file')
->>>>>>> 0903b6ad
+
 
 def configure(ctx):
 	# Validate OS
@@ -53,13 +40,8 @@
 	ctx.env.AR = ctx.options.toolchain + 'ar'
 	ctx.load('gcc')
 
-<<<<<<< HEAD
-    # Add default files
-    ctx.env.append_unique('FILES_CSP', ['src/*.c','src/crypto/*.c','src/interfaces/csp_if_lo.c','src/transport/*.c','src/arch/{0}/**/*.c'.format(ctx.options.os)])
-=======
 	# Add default files
-	ctx.env.append_unique('FILES_CSP', ['src/*.c','src/crypto/*.c','src/interfaces/csp_if_lo.c','src/transport/*.c','src/{0}/**/*.c'.format(ctx.options.os)])
->>>>>>> 0903b6ad
+	ctx.env.append_unique('FILES_CSP', ['src/*.c','src/crypto/*.c','src/interfaces/csp_if_lo.c','src/transport/*.c','src/arch/{0}/**/*.c'.format(ctx.options.os)])
 
 	# Add FreeRTOS 
 	if ctx.options.os == 'freertos':
@@ -73,22 +55,13 @@
 	if ctx.options.with_csp_config:
 		ctx.define('CSP_CONFIG', os.path.abspath(ctx.options.with_csp_config))
 
-    ctx.recurse(modules)
+	ctx.recurse(modules)
 
 def build(ctx):
-<<<<<<< HEAD
-    ctx.recurse(modules)
-    ctx.stlib(source=ctx.path.ant_glob(ctx.env.FILES_CSP),
-              target='csp',
-              includes='include',
-              export_includes='include', 
-              use='gomspace CSP',
-              cflags = ['-Os','-Wall', '-g'] + ctx.options.cflags.split(','))
-=======
+	ctx.recurse(modules)
 	ctx.stlib(source=ctx.path.ant_glob(ctx.env.FILES_CSP),
 		target='csp',
 		includes='include',
 		export_includes='include', 
 		use='CSP',
 		cflags = ['-Os','-Wall', '-g'] + ctx.options.cflags.split(','))
->>>>>>> 0903b6ad
