--- conflicted
+++ resolved
@@ -16,11 +16,7 @@
 
 use file_protocol::{FileProtocol, FileProtocolConfig, ProtocolError, State};
 use kubos_system::Config as ServiceConfig;
-<<<<<<< HEAD
-use log::{error, warn};
-=======
-use log::{info, warn};
->>>>>>> 3fa376b6
+use log::{error, info, warn};
 use std::collections::HashMap;
 use std::sync::mpsc::{self, Receiver, RecvTimeoutError, Sender};
 use std::sync::{Arc, Mutex};
@@ -126,7 +122,7 @@
         {
             let (sender, receiver): (Sender<serde_cbor::Value>, Receiver<serde_cbor::Value>) =
                 mpsc::channel();
-<<<<<<< HEAD
+
             threads
                 .lock()
                 .map_err(|err| {
@@ -135,10 +131,7 @@
                 })
                 .unwrap()
                 .insert(channel_id, sender.clone());
-=======
-            threads.lock().unwrap().insert(channel_id, sender.clone());
-
->>>>>>> 3fa376b6
+
             // Break the processing work off into its own thread so we can
             // listen for requests from other clients
             let shared_threads = threads.clone();
